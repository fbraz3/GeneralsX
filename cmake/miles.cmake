--- conflicted
+++ resolved
@@ -1,11 +1,7 @@
 FetchContent_Declare(
     miles
     GIT_REPOSITORY https://github.com/TheSuperHackers/miles-sdk-stub.git
-<<<<<<< HEAD
-    GIT_TAG        master
-=======
     GIT_TAG        44c82ab6211028776facf53b0ce3a88a3e232c45
->>>>>>> 1f725705
 )
 
 FetchContent_MakeAvailable(miles)
