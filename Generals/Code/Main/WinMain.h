--- conflicted
+++ resolved
@@ -32,8 +32,6 @@
 
 #pragma once
 
-#ifdef _WIN32
-
 // SYSTEM INCLUDES ////////////////////////////////////////////////////////////
 #include <windows.h>
 
@@ -43,12 +41,4 @@
 // EXTERNAL ///////////////////////////////////////////////////////////////////
 extern HINSTANCE ApplicationHInstance;  ///< our application instance
 extern HWND ApplicationHWnd;  ///< our application window handle
-<<<<<<< HEAD
-extern Win32Mouse *TheWin32Mouse;  ///< global for win32 mouse only!
-
-#endif // _WIN32
-
-#endif  // end __WINMAIN_H_
-=======
-extern Win32Mouse *TheWin32Mouse;  ///< global for win32 mouse only!
->>>>>>> a4991a8a
+extern Win32Mouse *TheWin32Mouse;  ///< global for win32 mouse only!