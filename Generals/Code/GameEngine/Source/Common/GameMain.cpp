--- conflicted
+++ resolved
@@ -41,12 +41,9 @@
 	printf("GameMain - Starting game engine initialization\n");
 	int exitcode = 0;
 	// initialize the game engine using factory function
-<<<<<<< HEAD
 	printf("GameMain - Creating game engine...\n");
-=======
 	TheFramePacer = new FramePacer();
 	TheFramePacer->enableFramesPerSecondLimit(TRUE);
->>>>>>> a4991a8a
 	TheGameEngine = CreateGameEngine();
 	printf("GameMain - Game engine created successfully\n");
 	printf("GameMain - About to call TheGameEngine->init()\n");
@@ -66,12 +63,9 @@
 	printf("GameMain - TheGameEngine->execute() completed\n");
 
 	// since execute() returned, we are exiting the game
-<<<<<<< HEAD
 	printf("GameMain - Deleting game engine\n");
-=======
 	delete TheFramePacer;
 	TheFramePacer = NULL;
->>>>>>> a4991a8a
 	delete TheGameEngine;
 	TheGameEngine = NULL;
 
