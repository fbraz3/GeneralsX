/*
**	Command & Conquer Generals Zero Hour(tm)
**	Copyright 2025 Electronic Arts Inc.
**
**	This program is free software: you can redistribute it and/or modify
**	it under the terms of the GNU General Public License as published by
**	the Free Software Foundation, either version 3 of the License, or
**	(at your option) any later version.
**
**	This program is distributed in the hope that it will be useful,
**	but WITHOUT ANY WARRANTY; without even the implied warranty of
**	MERCHANTABILITY or FITNESS FOR A PARTICULAR PURPOSE.  See the
**	GNU General Public License for more details.
**
**	You should have received a copy of the GNU General Public License
**	along with this program.  If not, see <http://www.gnu.org/licenses/>.
*/

/***********************************************************************************************
 ***              C O N F I D E N T I A L  ---  W E S T W O O D  S T U D I O S               ***
 ***********************************************************************************************
 *                                                                                             *
 *                 Project Name : DX8 Caps                                                     *
 *                                                                                             *
 *                     $Archive:: /Commando/Code/ww3d2/dx8caps.h                              $*
 *                                                                                             *
 *              Original Author:: Hector Yee                                                   *
 *                                                                                             *
 *                       Author : Kenny Mitchell                                               *
 *                                                                                             *
 *                     $Modtime:: 06/27/02 1:27p                                              $*
 *                                                                                             *
 *                    $Revision:: 24                                                          $*
 *                                                                                             *
 * 06/27/02 KM Z Format support																						*
 *---------------------------------------------------------------------------------------------*
 * Functions:                                                                                  *
 * - - - - - - - - - - - - - - - - - - - - - - - - - - - - - - - - - - - - - - - - - - - - - - */

#pragma once

#include "always.h"
#include "ww3dformat.h"
#include <d3d8.h>

class DX8Caps
{
public:
	enum DriverVersionStatusType {
		DRIVER_STATUS_UNKNOWN,
		DRIVER_STATUS_GOOD,
		DRIVER_STATUS_OK,
		DRIVER_STATUS_BAD
	};

	enum VendorIdType {
		VENDOR_UNKNOWN,
		VENDOR_NVIDIA,
		VENDOR_ATI,
		VENDOR_INTEL,
		VENDOR_S3,
		VENDOR_POWERVR,
		VENDOR_MATROX,
		VENDOR_3DFX,
		VENDOR_3DLABS,
		VENDOR_CIRRUSLOGIC,
		VENDOR_RENDITION,

		VENDOR_COUNT
	};

	enum DeviceTypeATI {
		DEVICE_ATI_UNKNOWN,
		DEVICE_ATI_RAGE_II,
		DEVICE_ATI_RAGE_II_PLUS,
		DEVICE_ATI_RAGE_IIC_PCI,
		DEVICE_ATI_RAGE_IIC_AGP,
		DEVICE_ATI_RAGE_128_MOBILITY,
		DEVICE_ATI_RAGE_128_MOBILITY_M3,
		DEVICE_ATI_RAGE_128_MOBILITY_M4,
		DEVICE_ATI_RAGE_128_PRO_ULTRA,
		DEVICE_ATI_RAGE_128_4X,
		DEVICE_ATI_RAGE_128_PRO_GL,
		DEVICE_ATI_RAGE_128_PRO_VR,
		DEVICE_ATI_RAGE_128_GL,
		DEVICE_ATI_RAGE_128_VR,
		DEVICE_ATI_RAGE_PRO,
		DEVICE_ATI_RAGE_PRO_MOBILITY,
		DEVICE_ATI_MOBILITY_RADEON,
		DEVICE_ATI_MOBILITY_RADEON_VE_M6,
		DEVICE_ATI_RADEON_VE,
		DEVICE_ATI_RADEON_DDR,
		DEVICE_ATI_RADEON,
		DEVICE_ATI_MOBILITY_R7500,
		DEVICE_ATI_R7500,
		DEVICE_ATI_R8500
	};

	enum DeviceType3DLabs {
		DEVICE_3DLABS_UNKNOWN,
		DEVICE_3DLABS_PERMEDIA,
		DEVICE_3DLABS_300SX,
		DEVICE_3DLABS_500TX,
		DEVICE_3DLABS_DELTA,
		DEVICE_3DLABS_MX,
		DEVICE_3DLABS_GAMMA,
		DEVICE_3DLABS_PERMEDIA2S_ST,
		DEVICE_3DLABS_PERMEDIA3,
		DEVICE_3DLABS_R3,
		DEVICE_3DLABS_PERMEDIA4,
		DEVICE_3DLABS_R4,
		DEVICE_3DLABS_G2,
		DEVICE_3DLABS_OXYGEN_VX1,
		DEVICE_3DLABS_TI_P1,
		DEVICE_3DLABS_PERMEDIA2
	};

	enum DeviceTypeNVidia {
		DEVICE_NVIDIA_UNKNOWN,
		DEVICE_NVIDIA_GEFORCE3,
		DEVICE_NVIDIA_QUADRO2_PRO,
		DEVICE_NVIDIA_GEFORCE2_GO,
		DEVICE_NVIDIA_GEFORCE2_ULTRA,
		DEVICE_NVIDIA_GEFORCE2_GTS,
		DEVICE_NVIDIA_QUADRO,
		DEVICE_NVIDIA_GEFORCE_DDR,
		DEVICE_NVIDIA_GEFORCE_256,
		DEVICE_NVIDIA_TNT2_ALADDIN,
		DEVICE_NVIDIA_TNT2,
		DEVICE_NVIDIA_TNT2_ULTRA,
		DEVICE_NVIDIA_TNT2_VANTA,
		DEVICE_NVIDIA_TNT2_M64,
		DEVICE_NVIDIA_TNT,
		DEVICE_NVIDIA_RIVA_128,
		DEVICE_NVIDIA_TNT_VANTA,
		DEVICE_NVIDIA_NV1,
		DEVICE_NVIDIA_GEFORCE2_MX,
		DEVICE_NVIDIA_GEFORCE4_TI_4600,
		DEVICE_NVIDIA_GEFORCE4_TI_4400,
		DEVICE_NVIDIA_GEFORCE4_TI,
		DEVICE_NVIDIA_GEFORCE4_TI_4200,
		DEVICE_NVIDIA_GEFORCE4_MX_460,
		DEVICE_NVIDIA_GEFORCE4_MX_440,
		DEVICE_NVIDIA_GEFORCE4_MX_420,
		DEVICE_NVIDIA_GEFORCE4,
		DEVICE_NVIDIA_GEFORCE4_GO_440,
		DEVICE_NVIDIA_GEFORCE4_GO_420,
		DEVICE_NVIDIA_GEFORCE4_GO_420_32M,
		DEVICE_NVIDIA_GEFORCE4_GO_440_64M,
		DEVICE_NVIDIA_GEFORCE4_GO,
		DEVICE_NVIDIA_GEFORCE3_TI_500,
		DEVICE_NVIDIA_GEFORCE3_TI_200,
		DEVICE_NVIDIA_GEFORCE2_INTEGRATED,
		DEVICE_NVIDIA_GEFORCE2_TI,
		DEVICE_NVIDIA_QUADRO2_MXR_EX_GO,
		DEVICE_NVIDIA_GEFORCE2_MX_100_200,
		DEVICE_NVIDIA_GEFORCE2_MX_400,
		DEVICE_NVIDIA_QUADRO_DCC
	};

	enum DeviceType3Dfx {
		DEVICE_3DFX_UNKNOWN,
		DEVICE_3DFX_VOODOO_5500_AGP,
		DEVICE_3DFX_VOODOO_3,
		DEVICE_3DFX_BANSHEE,
		DEVICE_3DFX_VOODOO_2,
		DEVICE_3DFX_VOODOO_GRAPHICS,
		DEVICE_3DFX_VOODOO_RUSH
	};

	enum DeviceTypeMatrox {
		DEVICE_MATROX_UNKNOWN,
		DEVICE_MATROX_G550,
		DEVICE_MATROX_G400,
		DEVICE_MATROX_G200_AGP,
		DEVICE_MATROX_G200_PCI,
		DEVICE_MATROX_G100_PCI,
		DEVICE_MATROX_G100_AGP,
		DEVICE_MATROX_MILLENNIUM_II_AGP,
		DEVICE_MATROX_MILLENNIUM_II_PCI,
		DEVICE_MATROX_MYSTIQUE,
		DEVICE_MATROX_MILLENNIUM,
		DEVICE_MATROX_PARHELIA,
		DEVICE_MATROX_PARHELIA_AGP8X
	};

	enum DeviceTypePowerVR {
		DEVICE_POWERVR_UNKNOWN,
		DEVICE_POWERVR_KYRO
	};

	enum DeviceTypeS3 {
		DEVICE_S3_UNKNOWN,
		DEVICE_S3_SAVAGE_MX,
		DEVICE_S3_SAVAGE_4,
		DEVICE_S3_SAVAGE_200
	};

	enum DeviceTypeIntel {
		DEVICE_INTEL_UNKNOWN,
		DEVICE_INTEL_810,
		DEVICE_INTEL_810E,
		DEVICE_INTEL_815
	};


	DX8Caps(IDirect3D8* direct3d, const D3DCAPS8& caps,WW3DFormat display_format, const D3DADAPTER_IDENTIFIER8& adapter_id);
	DX8Caps(IDirect3D8* direct3d, IDirect3DDevice8* D3DDevice,WW3DFormat display_format, const D3DADAPTER_IDENTIFIER8& adapter_id);
	static void Shutdown(void);

	void Compute_Caps(WW3DFormat display_format, const D3DADAPTER_IDENTIFIER8& adapter_id);
	bool Support_TnL() const { return SupportTnL; };
	bool Support_DXTC() const { return SupportDXTC; }
	bool Support_Gamma() const { return supportGamma; }
	bool Support_NPatches() const { return SupportNPatches; }
	bool Support_Bump_Envmap() const { return SupportBumpEnvmap; }
	bool Support_Bump_Envmap_Luminance() const { return SupportBumpEnvmapLuminance; }
	bool Support_ZBias() const { return SupportZBias; }
	bool Support_Anisotropic_Filtering() const { return SupportAnisotropicFiltering; }
	bool Support_ModAlphaAddClr() const { return SupportModAlphaAddClr; }
	bool Support_Dot3() const { return SupportDot3; }
	bool Support_PointSprites() const { return SupportPointSprites; }
	bool Support_Cubemaps() const { return SupportCubemaps; }
	bool Can_Do_Multi_Pass() const { return CanDoMultiPass; }
	bool Is_Fog_Allowed() const { return IsFogAllowed; }

	bool Is_Valid_Display_Format(int width, int height, WW3DFormat format);

	int Get_Max_Textures_Per_Pass() const { return MaxTexturesPerPass; }

	// -------------------------------------------------------------------------
	//
	// Vertex shader support. Version number is split in major and minor, such that 1.0 would
	// have 1 as major and 0 as minor version number.
	//
	// -------------------------------------------------------------------------

	int Get_Vertex_Shader_Major_Version() const { return 0xff&(VertexShaderVersion>>8); }
	int Get_Vertex_Shader_Minor_Version() const { return 0xff&(VertexShaderVersion); }
	int Get_Pixel_Shader_Major_Version() const { return 0xff&(PixelShaderVersion>>8); }
	int Get_Pixel_Shader_Minor_Version() const { return 0xff&(PixelShaderVersion); }
	int Get_Max_Simultaneous_Textures()	const { return MaxSimultaneousTextures;}

	bool Support_Texture_Format(WW3DFormat format) const { return SupportTextureFormat[format]; }
	bool Support_Render_To_Texture_Format(WW3DFormat format) const { return SupportRenderToTextureFormat[format]; }
	bool Support_Depth_Stencil_Format(WW3DZFormat format) const { return SupportDepthStencilFormat[format]; }

	D3DCAPS8 const & Get_DX8_Caps() const { return Caps; }

	const StringClass& Get_Log() const { return CapsLog; }
	const StringClass& Get_Compact_Log() const { return CompactLog; }

	unsigned Get_Vendor() const { return VendorId; }
	unsigned Get_Device() const { return DeviceId; }
	const StringClass& Get_Driver_Name() const { return DriverDLL; }
	unsigned Get_Driver_Build_Version() const { return DriverBuildVersion; }

	// This will return false if the driver version is known to have problems.
	DriverVersionStatusType Get_Driver_Version_Status() { return DriverVersionStatus; }

private:
	static VendorIdType Define_Vendor(unsigned vendor_id);
	static DeviceTypeATI Get_ATI_Device(unsigned device_id);
	static DeviceType3DLabs Get_3DLabs_Device(unsigned device_id);
	static DeviceTypeNVidia Get_NVidia_Device(unsigned device_id);
	static DeviceType3Dfx Get_3Dfx_Device(unsigned device_id);
	static DeviceTypeMatrox Get_Matrox_Device(unsigned device_id);
	static DeviceTypePowerVR Get_PowerVR_Device(unsigned device_id);
	static DeviceTypeS3 Get_S3_Device(unsigned device_id);
	static DeviceTypeIntel Get_Intel_Device(unsigned device_id);

	void Init_Caps(IDirect3DDevice8* D3DDevice);
	void Check_Texture_Format_Support(WW3DFormat display_format,const D3DCAPS8& caps);
	void Check_Render_To_Texture_Support(WW3DFormat display_format,const D3DCAPS8& caps);
	void Check_Depth_Stencil_Support(WW3DFormat display_format, const D3DCAPS8& caps);
	void Check_Texture_Compression_Support(const D3DCAPS8& caps);
	void Check_Bumpmap_Support(const D3DCAPS8& caps);
	void Check_Shader_Support(const D3DCAPS8& caps);
	void Check_Maximum_Texture_Support(const D3DCAPS8& caps);
	void Check_Driver_Version_Status();
	void Vendor_Specific_Hacks(const D3DADAPTER_IDENTIFIER8& adapter_id);

	int MaxDisplayWidth;
	int MaxDisplayHeight;

	D3DCAPS8 Caps;
	bool SupportTnL;
	bool SupportDXTC;
	bool supportGamma;
	bool SupportNPatches;
	bool SupportBumpEnvmap;
	bool SupportBumpEnvmapLuminance;
	bool SupportTextureFormat[WW3D_FORMAT_COUNT];
	bool SupportRenderToTextureFormat[WW3D_FORMAT_COUNT];
	bool SupportDepthStencilFormat[WW3D_ZFORMAT_COUNT];
	bool SupportZBias;
	bool SupportAnisotropicFiltering;
	bool SupportModAlphaAddClr;
	bool SupportDot3;
	bool SupportPointSprites;
	bool SupportCubemaps;
	bool CanDoMultiPass;
	bool IsFogAllowed;
	int MaxTexturesPerPass;
	int VertexShaderVersion;
	int PixelShaderVersion;
	int MaxSimultaneousTextures;
	unsigned DeviceId;
	unsigned DriverBuildVersion;
	DriverVersionStatusType DriverVersionStatus;
	VendorIdType VendorId;
	StringClass DriverDLL;
	IDirect3D8* Direct3D; // warning XDK name conflict KJM
<<<<<<< HEAD
	StringClass CapsLog;
	StringClass CompactLog;
};


#endif
=======
};
>>>>>>> a4991a8a
<|MERGE_RESOLUTION|>--- conflicted
+++ resolved
@@ -311,13 +311,6 @@
 	VendorIdType VendorId;
 	StringClass DriverDLL;
 	IDirect3D8* Direct3D; // warning XDK name conflict KJM
-<<<<<<< HEAD
 	StringClass CapsLog;
 	StringClass CompactLog;
-};
-
-
-#endif
-=======
-};
->>>>>>> a4991a8a
+};