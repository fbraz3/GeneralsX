/*
**	Command & Conquer Generals(tm)
**	Copyright 2025 Electronic Arts Inc.
**
**	This program is free software: you can redistribute it and/or modify
**	it under the terms of the GNU General Public License as published by
**	the Free Software Foundation, either version 3 of the License, or
**	(at your option) any later version.
**
**	This program is distributed in the hope that it will be useful,
**	but WITHOUT ANY WARRANTY; without even the implied warranty of
**	MERCHANTABILITY or FITNESS FOR A PARTICULAR PURPOSE.  See the
**	GNU General Public License for more details.
**
**	You should have received a copy of the GNU General Public License
**	along with this program.  If not, see <http://www.gnu.org/licenses/>.
*/

////////////////////////////////////////////////////////////////////////////////
//																																						//
//  (c) 2001-2003 Electronic Arts Inc.																				//
//																																						//
////////////////////////////////////////////////////////////////////////////////

/******************************************************************************
*
* NAME
*     $Archive:  $
*
* DESCRIPTION
*     Web Browser
*
* PROGRAMMER
*     Bryan Cleveland
*     $Author:  $
*
* VERSION INFO
*     $Revision:  $
*     $Modtime:  $
*
******************************************************************************/

#pragma once

#include "Common/SubsystemInterface.h"
#ifndef _WIN32
// Browser functionality disabled on non-Windows platforms
#else
#include <atlbase.h>
#include <windows.h>
#include <Common/GameMemory.h>
#include "EABrowserDispatch/BrowserDispatch.h"
#include "FEBDispatch.h"
#endif
#include <Lib/BaseType.h>

class GameWindow;

class WebBrowserURL : public MemoryPoolObject
{
	MEMORY_POOL_GLUE_WITH_USERLOOKUP_CREATE( WebBrowserURL, "WebBrowserURL" )

public:

	WebBrowserURL();
	// virtual destructor prototype defined by memory pool object

	const FieldParse *getFieldParse( void ) const { return m_URLFieldParseTable; }

	AsciiString m_tag;
	AsciiString m_url;

	WebBrowserURL *m_next;

	static const FieldParse m_URLFieldParseTable[];		///< the parse table for INI definition

};



class WebBrowser :
#ifdef _WIN32
		public FEBDispatch<WebBrowser, IBrowserDispatch, &IID_IBrowserDispatch>,
#endif
		public SubsystemInterface
	{
	public:
		void init( void );
		void reset( void );
		void update( void );

		// Create an instance of the embedded browser for Dune Emperor.
		virtual Bool createBrowserWindow(const char *tag, GameWindow *win) = 0;
		virtual void closeBrowserWindow(GameWindow *win) = 0;

		WebBrowserURL *makeNewURL(AsciiString tag);
		WebBrowserURL *findURL(AsciiString tag);

	protected:
		// Protected to prevent direct construction via new, use CreateInstance() instead.
		WebBrowser();
		virtual ~WebBrowser();

		// Protected to prevent copy and assignment
		WebBrowser(const WebBrowser&);
		const WebBrowser& operator=(const WebBrowser&);

//		Bool RetrievePageURL(const char* page, char* url, int size);
//		Bool RetrieveHTMLPath(char* path, int size);

	protected:
#ifdef _WIN32
		ULONG mRefCount;
#endif
		WebBrowserURL *m_urlList;

#ifdef _WIN32
	//---------------------------------------------------------------------------
	// IUnknown methods
	//---------------------------------------------------------------------------
	protected:
		HRESULT STDMETHODCALLTYPE QueryInterface(REFIID riid, void** ppvObject) IUNKNOWN_NOEXCEPT;
		ULONG STDMETHODCALLTYPE AddRef(void) IUNKNOWN_NOEXCEPT;
		ULONG STDMETHODCALLTYPE Release(void) IUNKNOWN_NOEXCEPT;

	//---------------------------------------------------------------------------
	// IBrowserDispatch methods
	//---------------------------------------------------------------------------
	public:
		STDMETHOD(TestMethod)(Int num1);
#endif
	};

<<<<<<< HEAD
#ifdef _WIN32
extern CComObject<WebBrowser> *TheWebBrowser;
#else
extern WebBrowser *TheWebBrowser;
#endif
#endif // __WEBBROWSER_H__
=======
extern CComObject<WebBrowser> *TheWebBrowser;
>>>>>>> a4991a8a
<|MERGE_RESOLUTION|>--- conflicted
+++ resolved
@@ -43,15 +43,11 @@
 #pragma once
 
 #include "Common/SubsystemInterface.h"
-#ifndef _WIN32
-// Browser functionality disabled on non-Windows platforms
-#else
 #include <atlbase.h>
 #include <windows.h>
 #include <Common/GameMemory.h>
 #include "EABrowserDispatch/BrowserDispatch.h"
 #include "FEBDispatch.h"
-#endif
 #include <Lib/BaseType.h>
 
 class GameWindow;
@@ -79,9 +75,7 @@
 
 
 class WebBrowser :
-#ifdef _WIN32
 		public FEBDispatch<WebBrowser, IBrowserDispatch, &IID_IBrowserDispatch>,
-#endif
 		public SubsystemInterface
 	{
 	public:
@@ -109,12 +103,9 @@
 //		Bool RetrieveHTMLPath(char* path, int size);
 
 	protected:
-#ifdef _WIN32
 		ULONG mRefCount;
-#endif
 		WebBrowserURL *m_urlList;
 
-#ifdef _WIN32
 	//---------------------------------------------------------------------------
 	// IUnknown methods
 	//---------------------------------------------------------------------------
@@ -128,16 +119,9 @@
 	//---------------------------------------------------------------------------
 	public:
 		STDMETHOD(TestMethod)(Int num1);
-#endif
 	};
 
-<<<<<<< HEAD
-#ifdef _WIN32
 extern CComObject<WebBrowser> *TheWebBrowser;
-#else
-extern WebBrowser *TheWebBrowser;
-#endif
-#endif // __WEBBROWSER_H__
-=======
-extern CComObject<WebBrowser> *TheWebBrowser;
->>>>>>> a4991a8a
+
+#endif // _WIN32
+#endif // __WEBBROWSER_H__