/*
**	Command & Conquer Generals Zero Hour(tm)
**	Copyright 2025 Electronic Arts Inc.
**
**	This program is free software: you can redistribute it and/or modify
**	it under the terms of the GNU General Public License as published by
**	the Free Software Foundation, either version 3 of the License, or
**	(at your option) any later version.
**
**	This program is distributed in the hope that it will be useful,
**	but WITHOUT ANY WARRANTY; without even the implied warranty of
**	MERCHANTABILITY or FITNESS FOR A PARTICULAR PURPOSE.  See the
**	GNU General Public License for more details.
**
**	You should have received a copy of the GNU General Public License
**	along with this program.  If not, see <http://www.gnu.org/licenses/>.
*/

/***********************************************************************************************
 ***              C O N F I D E N T I A L  ---  W E S T W O O D  S T U D I O S               ***
 ***********************************************************************************************
 *                                                                                             *
 *                 Project Name : WW3D                                                         *
 *                                                                                             *
 *                     $Archive:: /Commando/Code/ww3d2/texture.h                              $*
 *                                                                                             *
 *                  $Org Author:: Jani_p                                                      $*
 *                                                                                             *
 *                       Author : Kenny Mitchell                                               *
 *                                                                                             *
 *                     $Modtime:: 08/05/02 1:27p                                              $*
 *                                                                                             *
 *                    $Revision:: 46                                                          $*
 *                                                                                             *
 * 05/16/02 KM Base texture class to abstract major texture types, e.g. 3d, z, cube, etc.
 * 06/27/02 KM Texture class abstraction																			*
 * 08/05/02 KM Texture class redesign (revisited)
 *---------------------------------------------------------------------------------------------*
 * Functions:                                                                                  *
 * - - - - - - - - - - - - - - - - - - - - - - - - - - - - - - - - - - - - - - - - - - - - - - */

#pragma once

#include "always.h"
#include "d3d8.h"
#include "refcount.h"
#include "chunkio.h"
#include "surfaceclass.h"
#include "ww3dformat.h"
#include "wwstring.h"
#include "vector3.h"
#include "texturefilter.h"

// Forward declarations removed to avoid conflicts with d3d8.h macro definitions

class DX8Wrapper;
class TextureLoader;
class LoaderThreadClass;
class TextureLoadTaskClass;
class TextureClass;
class CubeTextureClass;
class VolumeTextureClass;

class TextureBaseClass : public RefCountClass
{
	friend class TextureLoader;
	friend class LoaderThreadClass;
	friend class DX8TextureTrackerClass;  //(gth) so it can call Poke_Texture,
	friend class DX8ZTextureTrackerClass;

public:

	enum PoolType
	{
		POOL_DEFAULT=0,
		POOL_MANAGED,
		POOL_SYSTEMMEM
	};

	enum TexAssetType
	{
		TEX_REGULAR,
		TEX_CUBEMAP,
		TEX_VOLUME
	};

	// base constructor for derived classes
	TextureBaseClass
	(
		unsigned width,
		unsigned height,
		MipCountType mip_level_count=MIP_LEVELS_ALL,
		PoolType pool=POOL_MANAGED,
		bool rendertarget=false,
		bool reducible=true
	);

	virtual ~TextureBaseClass();

	virtual TexAssetType Get_Asset_Type() const=0;

	// Names
	void	Set_Texture_Name(const char * name);
	void	Set_Full_Path(const char * path)			{ FullPath = path; }
	const StringClass& Get_Texture_Name(void) const		{ return Name; }
	const StringClass& Get_Full_Path(void) const			{ if (FullPath.Is_Empty ()) return Name; return FullPath; }

	unsigned Get_ID() const { return texture_id; }	// Each textrure has a unique id

	// The number of Mip levels in the texture
	unsigned int Get_Mip_Level_Count(void) const
	{
		return MipLevelCount;
	}

	// Note! Width and Height may be zero and may change if texture uses mipmaps
	int Get_Width() const
	{
		return Width;
	}
	int Get_Height() const
	{
		return Height;
	}

	// Time, after which the texture is invalidated if not used. Set to zero to indicate infinite.
	// Time is in milliseconds.
	void Set_Inactivation_Time(unsigned time) { InactivationTime=time; }
	int Get_Inactivation_Time() const { return InactivationTime; }

	// Texture priority affects texture management and caching.
	unsigned int Get_Priority(void);
	unsigned int Set_Priority(unsigned int priority);	// Returns previous priority

	// Debug utility functions for returning the texture memory usage
	virtual unsigned Get_Texture_Memory_Usage() const=0;

	bool Is_Initialized() const { return Initialized; }
	bool Is_Lightmap() const { return IsLightmap; }
	bool Is_Procedural() const { return IsProcedural; }
	bool Is_Reducible() const { return IsReducible; } //can texture be reduced in resolution for LOD purposes?

	static int _Get_Total_Locked_Surface_Size();
	static int _Get_Total_Texture_Size();
	static int _Get_Total_Lightmap_Texture_Size();
	static int _Get_Total_Procedural_Texture_Size();
	static int _Get_Total_Locked_Surface_Count();
	static int _Get_Total_Texture_Count();
	static int _Get_Total_Lightmap_Texture_Count();
	static int _Get_Total_Procedural_Texture_Count();

	virtual void Init()=0;

	// This utility function processes the texture reduction (used during rendering)
	void Invalidate();

	// texture accessors (dx8)
	IDirect3DBaseTexture8 *Peek_D3D_Base_Texture() const;
	void Set_D3D_Base_Texture(IDirect3DBaseTexture8* tex);

	PoolType Get_Pool() const { return Pool; }

	bool Is_Missing_Texture();

	// Support for self managed textures
	bool Is_Dirty() { WWASSERT(Pool==POOL_DEFAULT); return Dirty; };
	void Set_Dirty() { WWASSERT(Pool==POOL_DEFAULT); Dirty=true; }
	void Clean() { Dirty=false; };

	void Set_HSV_Shift(const Vector3 &hsv_shift);
	const Vector3& Get_HSV_Shift() { return HSVShift; }

	bool Is_Compression_Allowed() const { return IsCompressionAllowed; }

	unsigned Get_Reduction() const;

	// Background texture loader will call this when texture has been loaded
	virtual void Apply_New_Surface(IDirect3DBaseTexture8* tex, bool initialized, bool disable_auto_invalidation = false)=0;	// If the parameter is true, the texture will be flagged as initialised

	MipCountType MipLevelCount;

	// Inactivate textures that haven't been used in a while. Pass zero to use textures'
	// own inactive times (default). In urgent need to free up texture memory, try
	// calling with relatively small (just few seconds) time override to free up everything
	// but the currently used textures.
	static void Invalidate_Old_Unused_Textures(unsigned inactive_time_override);

	// Apply this texture's settings into D3D
	virtual void Apply(unsigned int stage)=0;

	// Apply a Null texture's settings into D3D
	static void Apply_Null(unsigned int stage);

	virtual TextureClass* As_TextureClass() { return NULL; }
	virtual CubeTextureClass* As_CubeTextureClass() { return NULL; }
	virtual VolumeTextureClass* As_VolumeTextureClass() { return NULL; }

	IDirect3DTexture8* Peek_D3D_Texture() const { return (IDirect3DTexture8*)Peek_D3D_Base_Texture(); }
	IDirect3DVolumeTexture8* Peek_D3D_VolumeTexture() const { return (IDirect3DVolumeTexture8*)Peek_D3D_Base_Texture(); }
	IDirect3DCubeTexture8* Peek_D3D_CubeTexture() const { return (IDirect3DCubeTexture8*)Peek_D3D_Base_Texture(); }

protected:

	void Load_Locked_Surface();
	void Poke_Texture(IDirect3DBaseTexture8* tex) { D3DTexture = tex; }

	bool Initialized;

	// For debug purposes the texture sets this true if it is a lightmap texture
	bool IsLightmap;
	bool IsCompressionAllowed;
	bool IsProcedural;
	bool IsReducible;


	unsigned InactivationTime;	// In milliseconds
	unsigned ExtendedInactivationTime;	// This is set by the engine, if needed
	unsigned LastInactivationSyncTime;
	mutable unsigned LastAccessed;

	// If this is non-zero, the texture will have a hue shift done at the next init (this
	// value should only be changed by Set_HSV_Shift() function, which also invalidates the
	// texture).
	Vector3 HSVShift;

	int Width;
	int Height;

	// Phase 27.2.3: OpenGL texture object (cross-platform)
#ifndef _WIN32
	unsigned int GLTexture;  // GLuint for OpenGL texture ID - must be protected for derived class access
#endif

private:

	// Direct3D texture object
	IDirect3DBaseTexture8 *D3DTexture;

	// Name
	StringClass Name;
	StringClass	FullPath;

	// Unique id
	unsigned texture_id;

	// Support for self-managed textures

	PoolType Pool;
	bool Dirty;

	friend class TextureLoadTaskClass;
	friend class CubeTextureLoadTaskClass;
	friend class VolumeTextureLoadTaskClass;
	TextureLoadTaskClass* TextureLoadTask;
	TextureLoadTaskClass* ThumbnailLoadTask;

};


/*************************************************************************
**                             TextureClass
**
** This is our regular texture class. For legacy reasons it contains some
** information beyond the D3D texture itself, such as texture addressing
** modes.
**
*************************************************************************/
class TextureClass : public TextureBaseClass
{
	W3DMPO_GLUE(TextureClass)
//	friend DX8Wrapper;

public:

	// Create texture with desired height, width and format.
	TextureClass
	(
		unsigned width,
		unsigned height,
		WW3DFormat format,
		MipCountType mip_level_count=MIP_LEVELS_ALL,
		PoolType pool=POOL_MANAGED,
		bool rendertarget=false,
		bool allow_reduction=true
	);

	// Create texture from a file. If format is specified the texture is converted to that format.
	// Note that the format must be supported by the current device and that a texture can't exist
	// in the system with the same name in multiple formats.
	TextureClass
	(
		const char *name,
		const char *full_path=NULL,
		MipCountType mip_level_count=MIP_LEVELS_ALL,
		WW3DFormat texture_format=WW3D_FORMAT_UNKNOWN,
		bool allow_compression=true,
		bool allow_reduction=true
	);

	// Create texture from a surface.
	TextureClass
	(
		SurfaceClass *surface,
		MipCountType mip_level_count=MIP_LEVELS_ALL
	);

	TextureClass(IDirect3DBaseTexture8* d3d_texture);

	// defualt constructors for derived classes (cube & vol)
	TextureClass
	(
		unsigned width,
		unsigned height,
		MipCountType mip_level_count=MIP_LEVELS_ALL,
		PoolType pool=POOL_MANAGED,
		bool rendertarget=false,
		WW3DFormat format=WW3D_FORMAT_UNKNOWN,
		bool allow_reduction=true
	)
	: TextureBaseClass(width,height,mip_level_count,pool,rendertarget,allow_reduction), TextureFormat(format), Filter(mip_level_count) { }

	virtual TexAssetType Get_Asset_Type() const { return TEX_REGULAR; }

	virtual void Init();

	// Background texture loader will call this when texture has been loaded
	virtual void Apply_New_Surface(IDirect3DBaseTexture8* tex, bool initialized, bool disable_auto_invalidation = false);	// If the parameter is true, the texture will be flagged as initialised

	// Get the surface of one of the mipmap levels (defaults to highest-resolution one)
	SurfaceClass *Get_Surface_Level(unsigned int level = 0);
	IDirect3DSurface8 *Get_D3D_Surface_Level(unsigned int level = 0);
	void Get_Level_Description( SurfaceClass::SurfaceDescription & desc, unsigned int level = 0 );

	TextureFilterClass& Get_Filter() { return Filter; }

	WW3DFormat Get_Texture_Format() const { return TextureFormat; }

	virtual void Apply(unsigned int stage);

	virtual unsigned Get_Texture_Memory_Usage() const;

	virtual TextureClass* As_TextureClass() { return this; }

protected:

	WW3DFormat				TextureFormat;

	// legacy
	TextureFilterClass	Filter;
};

class ZTextureClass : public TextureBaseClass
{
public:
	// Create a z texture with desired height, width and format
	ZTextureClass
	(
		unsigned width,
		unsigned height,
		WW3DZFormat zformat,
		MipCountType mip_level_count=MIP_LEVELS_ALL,
		PoolType pool=POOL_MANAGED
	);

	WW3DZFormat Get_Texture_Format() const { return DepthStencilTextureFormat; }

	virtual TexAssetType Get_Asset_Type() const { return TEX_REGULAR; }

	virtual void Init() {}

	// Background texture loader will call this when texture has been loaded
	virtual void Apply_New_Surface(IDirect3DBaseTexture8* tex, bool initialized, bool disable_auto_invalidation = false);	// If the parameter is true, the texture will be flagged as initialised

	virtual void Apply(unsigned int stage);

	IDirect3DSurface8 *Get_D3D_Surface_Level(unsigned int level = 0);
	virtual unsigned Get_Texture_Memory_Usage() const;

private:

	WW3DZFormat DepthStencilTextureFormat;
};

class CubeTextureClass : public TextureClass
{
public:
	// Create texture with desired height, width and format.
	CubeTextureClass
	(
		unsigned width,
		unsigned height,
		WW3DFormat format,
		MipCountType mip_level_count=MIP_LEVELS_ALL,
		PoolType pool=POOL_MANAGED,
		bool rendertarget=false,
		bool allow_reduction=true
	);

	// Create texture from a file. If format is specified the texture is converted to that format.
	// Note that the format must be supported by the current device and that a texture can't exist
	// in the system with the same name in multiple formats.
	CubeTextureClass
	(
		const char *name,
		const char *full_path=NULL,
		MipCountType mip_level_count=MIP_LEVELS_ALL,
		WW3DFormat texture_format=WW3D_FORMAT_UNKNOWN,
		bool allow_compression=true,
		bool allow_reduction=true
	);

	// Create texture from a surface.
	CubeTextureClass
	(
		SurfaceClass *surface,
		MipCountType mip_level_count=MIP_LEVELS_ALL
	);

	CubeTextureClass(IDirect3DBaseTexture8* d3d_texture);

	virtual void Apply_New_Surface(IDirect3DBaseTexture8* tex, bool initialized, bool disable_auto_invalidation = false);	// If the parameter is true, the texture will be flagged as initialised

	virtual TexAssetType Get_Asset_Type() const { return TEX_CUBEMAP; }

	virtual CubeTextureClass* As_CubeTextureClass() { return this; }

};

class VolumeTextureClass : public TextureClass
{
public:
	// Create texture with desired height, width and format.
	VolumeTextureClass
	(
		unsigned width,
		unsigned height,
		unsigned depth,
		WW3DFormat format,
		MipCountType mip_level_count=MIP_LEVELS_ALL,
		PoolType pool=POOL_MANAGED,
		bool rendertarget=false,
		bool allow_reduction=true
	);

	// Create texture from a file. If format is specified the texture is converted to that format.
	// Note that the format must be supported by the current device and that a texture can't exist
	// in the system with the same name in multiple formats.
	VolumeTextureClass
	(
		const char *name,
		const char *full_path=NULL,
		MipCountType mip_level_count=MIP_LEVELS_ALL,
		WW3DFormat texture_format=WW3D_FORMAT_UNKNOWN,
		bool allow_compression=true,
		bool allow_reduction=true
	);

	// Create texture from a surface.
	VolumeTextureClass
	(
		SurfaceClass *surface,
		MipCountType mip_level_count=MIP_LEVELS_ALL
	);

	VolumeTextureClass(IDirect3DBaseTexture8* d3d_texture);

	virtual void Apply_New_Surface(IDirect3DBaseTexture8* tex, bool initialized, bool disable_auto_invalidation = false);	// If the parameter is true, the texture will be flagged as initialised

	virtual TexAssetType Get_Asset_Type() const { return TEX_VOLUME; }

	virtual VolumeTextureClass* As_VolumeTextureClass() { return this; }

protected:

	int Depth;
};

/*************************************************************************
**                          BumpmapTextureClass
**
** Procedurally generated bumpmap texture based on source texture
*************************************************************************/
class BumpmapTextureClass : public TextureClass
{
public:
	// Generate bumpmap texture procedurally from the source texture
	BumpmapTextureClass(TextureClass* texture);
	virtual ~BumpmapTextureClass();
};

// Utility functions for loading and saving texture descriptions from/to W3D files
TextureClass *Load_Texture(ChunkLoadClass & cload);
void Save_Texture(TextureClass * texture, ChunkSaveClass & csave);

<<<<<<< HEAD
#endif //TEXTURE_H
=======
// TheSuperHackers @todo TextureBaseClass abstraction
typedef TextureClass TextureBaseClass;
>>>>>>> a4991a8a
<|MERGE_RESOLUTION|>--- conflicted
+++ resolved
@@ -1,5 +1,5 @@
 /*
-**	Command & Conquer Generals Zero Hour(tm)
+**	Command & Conquer Generals(tm)
 **	Copyright 2025 Electronic Arts Inc.
 **
 **	This program is free software: you can redistribute it and/or modify
@@ -24,17 +24,12 @@
  *                                                                                             *
  *                     $Archive:: /Commando/Code/ww3d2/texture.h                              $*
  *                                                                                             *
- *                  $Org Author:: Jani_p                                                      $*
- *                                                                                             *
- *                       Author : Kenny Mitchell                                               *
- *                                                                                             *
- *                     $Modtime:: 08/05/02 1:27p                                              $*
- *                                                                                             *
- *                    $Revision:: 46                                                          $*
- *                                                                                             *
- * 05/16/02 KM Base texture class to abstract major texture types, e.g. 3d, z, cube, etc.
- * 06/27/02 KM Texture class abstraction																			*
- * 08/05/02 KM Texture class redesign (revisited)
+ *                      $Author:: Jani_p                                                      $*
+ *                                                                                             *
+ *                     $Modtime:: 8/17/01 9:41a                                               $*
+ *                                                                                             *
+ *                    $Revision:: 35                                                          $*
+ *                                                                                             *
  *---------------------------------------------------------------------------------------------*
  * Functions:                                                                                  *
  * - - - - - - - - - - - - - - - - - - - - - - - - - - - - - - - - - - - - - - - - - - - - - - */
@@ -42,444 +37,213 @@
 #pragma once
 
 #include "always.h"
-#include "d3d8.h"
 #include "refcount.h"
 #include "chunkio.h"
 #include "surfaceclass.h"
 #include "ww3dformat.h"
 #include "wwstring.h"
-#include "vector3.h"
 #include "texturefilter.h"
 
-// Forward declarations removed to avoid conflicts with d3d8.h macro definitions
+struct IDirect3DBaseTexture8;
+struct IDirect3DTexture8;
 
 class DX8Wrapper;
 class TextureLoader;
 class LoaderThreadClass;
+class DX8TextureManagerClass;
 class TextureLoadTaskClass;
-class TextureClass;
-class CubeTextureClass;
-class VolumeTextureClass;
-
-class TextureBaseClass : public RefCountClass
-{
-	friend class TextureLoader;
-	friend class LoaderThreadClass;
-	friend class DX8TextureTrackerClass;  //(gth) so it can call Poke_Texture,
-	friend class DX8ZTextureTrackerClass;
-
-public:
-
-	enum PoolType
-	{
-		POOL_DEFAULT=0,
-		POOL_MANAGED,
-		POOL_SYSTEMMEM
-	};
-
-	enum TexAssetType
-	{
-		TEX_REGULAR,
-		TEX_CUBEMAP,
-		TEX_VOLUME
-	};
-
-	// base constructor for derived classes
-	TextureBaseClass
-	(
-		unsigned width,
-		unsigned height,
-		MipCountType mip_level_count=MIP_LEVELS_ALL,
-		PoolType pool=POOL_MANAGED,
-		bool rendertarget=false,
-		bool reducible=true
-	);
-
-	virtual ~TextureBaseClass();
-
-	virtual TexAssetType Get_Asset_Type() const=0;
-
-	// Names
-	void	Set_Texture_Name(const char * name);
-	void	Set_Full_Path(const char * path)			{ FullPath = path; }
-	const StringClass& Get_Texture_Name(void) const		{ return Name; }
-	const StringClass& Get_Full_Path(void) const			{ if (FullPath.Is_Empty ()) return Name; return FullPath; }
-
-	unsigned Get_ID() const { return texture_id; }	// Each textrure has a unique id
-
-	// The number of Mip levels in the texture
-	unsigned int Get_Mip_Level_Count(void) const
-	{
-		return MipLevelCount;
-	}
-
-	// Note! Width and Height may be zero and may change if texture uses mipmaps
-	int Get_Width() const
-	{
-		return Width;
-	}
-	int Get_Height() const
-	{
-		return Height;
-	}
-
-	// Time, after which the texture is invalidated if not used. Set to zero to indicate infinite.
-	// Time is in milliseconds.
-	void Set_Inactivation_Time(unsigned time) { InactivationTime=time; }
-	int Get_Inactivation_Time() const { return InactivationTime; }
-
-	// Texture priority affects texture management and caching.
-	unsigned int Get_Priority(void);
-	unsigned int Set_Priority(unsigned int priority);	// Returns previous priority
-
-	// Debug utility functions for returning the texture memory usage
-	virtual unsigned Get_Texture_Memory_Usage() const=0;
-
-	bool Is_Initialized() const { return Initialized; }
-	bool Is_Lightmap() const { return IsLightmap; }
-	bool Is_Procedural() const { return IsProcedural; }
-	bool Is_Reducible() const { return IsReducible; } //can texture be reduced in resolution for LOD purposes?
-
-	static int _Get_Total_Locked_Surface_Size();
-	static int _Get_Total_Texture_Size();
-	static int _Get_Total_Lightmap_Texture_Size();
-	static int _Get_Total_Procedural_Texture_Size();
-	static int _Get_Total_Locked_Surface_Count();
-	static int _Get_Total_Texture_Count();
-	static int _Get_Total_Lightmap_Texture_Count();
-	static int _Get_Total_Procedural_Texture_Count();
-
-	virtual void Init()=0;
-
-	// This utility function processes the texture reduction (used during rendering)
-	void Invalidate();
-
-	// texture accessors (dx8)
-	IDirect3DBaseTexture8 *Peek_D3D_Base_Texture() const;
-	void Set_D3D_Base_Texture(IDirect3DBaseTexture8* tex);
-
-	PoolType Get_Pool() const { return Pool; }
-
-	bool Is_Missing_Texture();
-
-	// Support for self managed textures
-	bool Is_Dirty() { WWASSERT(Pool==POOL_DEFAULT); return Dirty; };
-	void Set_Dirty() { WWASSERT(Pool==POOL_DEFAULT); Dirty=true; }
-	void Clean() { Dirty=false; };
-
-	void Set_HSV_Shift(const Vector3 &hsv_shift);
-	const Vector3& Get_HSV_Shift() { return HSVShift; }
-
-	bool Is_Compression_Allowed() const { return IsCompressionAllowed; }
-
-	unsigned Get_Reduction() const;
-
-	// Background texture loader will call this when texture has been loaded
-	virtual void Apply_New_Surface(IDirect3DBaseTexture8* tex, bool initialized, bool disable_auto_invalidation = false)=0;	// If the parameter is true, the texture will be flagged as initialised
-
-	MipCountType MipLevelCount;
-
-	// Inactivate textures that haven't been used in a while. Pass zero to use textures'
-	// own inactive times (default). In urgent need to free up texture memory, try
-	// calling with relatively small (just few seconds) time override to free up everything
-	// but the currently used textures.
-	static void Invalidate_Old_Unused_Textures(unsigned inactive_time_override);
-
-	// Apply this texture's settings into D3D
-	virtual void Apply(unsigned int stage)=0;
-
-	// Apply a Null texture's settings into D3D
-	static void Apply_Null(unsigned int stage);
-
-	virtual TextureClass* As_TextureClass() { return NULL; }
-	virtual CubeTextureClass* As_CubeTextureClass() { return NULL; }
-	virtual VolumeTextureClass* As_VolumeTextureClass() { return NULL; }
-
-	IDirect3DTexture8* Peek_D3D_Texture() const { return (IDirect3DTexture8*)Peek_D3D_Base_Texture(); }
-	IDirect3DVolumeTexture8* Peek_D3D_VolumeTexture() const { return (IDirect3DVolumeTexture8*)Peek_D3D_Base_Texture(); }
-	IDirect3DCubeTexture8* Peek_D3D_CubeTexture() const { return (IDirect3DCubeTexture8*)Peek_D3D_Base_Texture(); }
-
-protected:
-
-	void Load_Locked_Surface();
-	void Poke_Texture(IDirect3DBaseTexture8* tex) { D3DTexture = tex; }
-
-	bool Initialized;
-
-	// For debug purposes the texture sets this true if it is a lightmap texture
-	bool IsLightmap;
-	bool IsCompressionAllowed;
-	bool IsProcedural;
-	bool IsReducible;
-
-
-	unsigned InactivationTime;	// In milliseconds
-	unsigned ExtendedInactivationTime;	// This is set by the engine, if needed
-	unsigned LastInactivationSyncTime;
-	mutable unsigned LastAccessed;
-
-	// If this is non-zero, the texture will have a hue shift done at the next init (this
-	// value should only be changed by Set_HSV_Shift() function, which also invalidates the
-	// texture).
-	Vector3 HSVShift;
-
-	int Width;
-	int Height;
-
-	// Phase 27.2.3: OpenGL texture object (cross-platform)
-#ifndef _WIN32
-	unsigned int GLTexture;  // GLuint for OpenGL texture ID - must be protected for derived class access
-#endif
-
-private:
-
-	// Direct3D texture object
-	IDirect3DBaseTexture8 *D3DTexture;
-
-	// Name
-	StringClass Name;
-	StringClass	FullPath;
-
-	// Unique id
-	unsigned texture_id;
-
-	// Support for self-managed textures
-
-	PoolType Pool;
-	bool Dirty;
-
-	friend class TextureLoadTaskClass;
-	friend class CubeTextureLoadTaskClass;
-	friend class VolumeTextureLoadTaskClass;
-	TextureLoadTaskClass* TextureLoadTask;
-	TextureLoadTaskClass* ThumbnailLoadTask;
-
-};
-
 
 /*************************************************************************
 **                             TextureClass
 **
-** This is our regular texture class. For legacy reasons it contains some
+** This is our texture class. For legacy reasons it contains some
 ** information beyond the D3D texture itself, such as texture addressing
 ** modes.
 **
 *************************************************************************/
-class TextureClass : public TextureBaseClass
+class TextureClass : public W3DMPO, public RefCountClass
 {
 	W3DMPO_GLUE(TextureClass)
-//	friend DX8Wrapper;
-
+
+	friend class DX8TextureTrackerClass;  //(gth) so it can call Poke_Texture,
+
+	friend DX8Wrapper;
+	friend TextureLoader;
+	friend LoaderThreadClass;
+	friend DX8TextureManagerClass;
+
+	public:
+
+		enum PoolType {
+			POOL_DEFAULT=0,
+			POOL_MANAGED,
+			POOL_SYSTEMMEM
+		};
+
+		enum TexAssetType
+		{
+			TEX_REGULAR,
+		};
+
+		// Create texture with desired height, width and format.
+		TextureClass(
+			unsigned width,
+			unsigned height,
+			WW3DFormat format,
+			MipCountType mip_level_count=MIP_LEVELS_ALL,
+			PoolType pool=POOL_MANAGED,
+			bool rendertarget=false);
+
+		// Create texture from a file. If format is specified the texture is converted to that format.
+		// Note that the format must be supported by the current device and that a texture can't exist
+		// in the system with the same name in multiple formats.
+		TextureClass(
+			const char *name,
+			const char *full_path=NULL,
+			MipCountType mip_level_count=MIP_LEVELS_ALL,
+			WW3DFormat texture_format=WW3D_FORMAT_UNKNOWN,
+			bool allow_compression=true);
+
+		// Create texture from a surface.
+		TextureClass(
+			SurfaceClass *surface,
+			MipCountType mip_level_count=MIP_LEVELS_ALL);
+
+		TextureClass(IDirect3DTexture8* d3d_texture);
+
+		virtual TexAssetType Get_Asset_Type() const { return TEX_REGULAR; }
+
+		virtual ~TextureClass(void);
+
+		// Names
+		void	Set_Texture_Name(const char * name);
+		void	Set_Full_Path(const char * path)			{ FullPath = path; }
+		const StringClass& Get_Texture_Name(void) const		{ return Name; }
+		const StringClass& Get_Full_Path(void) const			{ if (FullPath.Is_Empty ()) return Name; return FullPath; }
+
+		unsigned Get_ID() const { return texture_id; }	// Each textrure has a unique id
+
+		// The number of Mip levels in the texture
+		unsigned int Get_Mip_Level_Count(void);
+
+		// Note! Width and Height may be zero and may change if texture uses mipmaps
+		int Get_Width() const
+		{
+			return Width;
+		}
+		int Get_Height() const
+		{
+			return Height;
+		}
+
+		// Get surface description of a Mip level (defaults to the highest-resolution one)
+		void Get_Level_Description(SurfaceClass::SurfaceDescription &surface_desc, unsigned int level = 0);
+
+		TextureFilterClass& Get_Filter() { return Filter; }
+
+		// Get the surface of one of the mipmap levels (defaults to highest-resolution one)
+		SurfaceClass *Get_Surface_Level(unsigned int level = 0);
+
+		// Texture priority affects texture management and caching.
+		unsigned int Get_Priority(void);
+		unsigned int Set_Priority(unsigned int priority);	// Returns previous priority
+
+		// Debug utility functions for returning the texture memory usage
+		unsigned Get_Texture_Memory_Usage() const;
+		bool Is_Initialized() const { return Initialized; }
+		bool Is_Lightmap() const { return IsLightmap; }
+		bool Is_Procedural() const { return IsProcedural; }
+
+		static int _Get_Total_Locked_Surface_Size();
+		static int _Get_Total_Texture_Size();
+		static int _Get_Total_Lightmap_Texture_Size();
+		static int _Get_Total_Procedural_Texture_Size();
+		static int _Get_Total_Locked_Surface_Count();
+		static int _Get_Total_Texture_Count();
+		static int _Get_Total_Lightmap_Texture_Count();
+		static int _Get_Total_Procedural_Texture_Count();
+
+		static void _Set_Default_Min_Filter(TextureFilterClass::FilterType filter);
+		static void _Set_Default_Mag_Filter(TextureFilterClass::FilterType filter);
+		static void _Set_Default_Mip_Filter(TextureFilterClass::FilterType filter);
+
+		// This utility function processes the texture reduction (used during rendering)
+		void Invalidate();
+
+		IDirect3DTexture8 *Peek_D3D_Texture() const { return (IDirect3DTexture8 *)Peek_D3D_Base_Texture(); }
+
+		// texture accessors (dx8)
+		IDirect3DBaseTexture8 *Peek_D3D_Base_Texture() const;
+		void Set_D3D_Base_Texture(IDirect3DBaseTexture8* tex);
+
+		PoolType Get_Pool() const { return Pool; }
+
+		bool Is_Missing_Texture();
+
+		// Support for self managed textures
+		bool Is_Dirty() { WWASSERT(Pool==POOL_DEFAULT); return Dirty; };
+		void Set_Dirty() { WWASSERT(Pool==POOL_DEFAULT); Dirty=true; }
+		void Clean() { Dirty=false; };
+
+		unsigned Get_Reduction() const;
+		WW3DFormat Get_Texture_Format() const { return TextureFormat; }
+		bool Is_Compression_Allowed() const { return IsCompressionAllowed; }
+
+	protected:
+		void Poke_Texture(IDirect3DBaseTexture8* tex) { D3DTexture = tex; }
+
+		// Apply this texture's settings into D3D
+		virtual void Apply(unsigned int stage);
+		void Load_Locked_Surface();
+
+		void Init();
+
+		// Apply a Null texture's settings into D3D
+		static void Apply_Null(unsigned int stage);
+
+		// State not contained in the Direct3D texture object:
+		TextureFilterClass Filter;
+
+		// Direct3D texture object
+		IDirect3DBaseTexture8 *D3DTexture;
+		bool Initialized;
+
+		// Name
+		StringClass Name;
+		StringClass	FullPath;
+
+		// Unique id
+		unsigned texture_id;
+
+		// NOTE: Since "texture wrapping" (NOT TEXTURE WRAP MODE - THIS IS
+		// SOMETHING ELSE) is a global state that affects all texture stages,
+		// and this class only affects its own stage, we will not worry about
+		// it for now. Later (probably when we implement world-oriented
+		// environment maps) we will consider where to put it.
+
+		// For debug purposes the texture sets this true if it is a lightmap texture
+		bool IsLightmap;
+		bool IsProcedural;
+		bool IsCompressionAllowed;
+
+		mutable unsigned LastAccessed;
+		WW3DFormat TextureFormat;
+
+		int Width;
+		int Height;
+
+		// Support for self-managed textures
+
+		PoolType Pool;
+		bool Dirty;
 public:
-
-	// Create texture with desired height, width and format.
-	TextureClass
-	(
-		unsigned width,
-		unsigned height,
-		WW3DFormat format,
-		MipCountType mip_level_count=MIP_LEVELS_ALL,
-		PoolType pool=POOL_MANAGED,
-		bool rendertarget=false,
-		bool allow_reduction=true
-	);
-
-	// Create texture from a file. If format is specified the texture is converted to that format.
-	// Note that the format must be supported by the current device and that a texture can't exist
-	// in the system with the same name in multiple formats.
-	TextureClass
-	(
-		const char *name,
-		const char *full_path=NULL,
-		MipCountType mip_level_count=MIP_LEVELS_ALL,
-		WW3DFormat texture_format=WW3D_FORMAT_UNKNOWN,
-		bool allow_compression=true,
-		bool allow_reduction=true
-	);
-
-	// Create texture from a surface.
-	TextureClass
-	(
-		SurfaceClass *surface,
-		MipCountType mip_level_count=MIP_LEVELS_ALL
-	);
-
-	TextureClass(IDirect3DBaseTexture8* d3d_texture);
-
-	// defualt constructors for derived classes (cube & vol)
-	TextureClass
-	(
-		unsigned width,
-		unsigned height,
-		MipCountType mip_level_count=MIP_LEVELS_ALL,
-		PoolType pool=POOL_MANAGED,
-		bool rendertarget=false,
-		WW3DFormat format=WW3D_FORMAT_UNKNOWN,
-		bool allow_reduction=true
-	)
-	: TextureBaseClass(width,height,mip_level_count,pool,rendertarget,allow_reduction), TextureFormat(format), Filter(mip_level_count) { }
-
-	virtual TexAssetType Get_Asset_Type() const { return TEX_REGULAR; }
-
-	virtual void Init();
-
-	// Background texture loader will call this when texture has been loaded
-	virtual void Apply_New_Surface(IDirect3DBaseTexture8* tex, bool initialized, bool disable_auto_invalidation = false);	// If the parameter is true, the texture will be flagged as initialised
-
-	// Get the surface of one of the mipmap levels (defaults to highest-resolution one)
-	SurfaceClass *Get_Surface_Level(unsigned int level = 0);
-	IDirect3DSurface8 *Get_D3D_Surface_Level(unsigned int level = 0);
-	void Get_Level_Description( SurfaceClass::SurfaceDescription & desc, unsigned int level = 0 );
-
-	TextureFilterClass& Get_Filter() { return Filter; }
-
-	WW3DFormat Get_Texture_Format() const { return TextureFormat; }
-
-	virtual void Apply(unsigned int stage);
-
-	virtual unsigned Get_Texture_Memory_Usage() const;
-
-	virtual TextureClass* As_TextureClass() { return this; }
-
-protected:
-
-	WW3DFormat				TextureFormat;
-
-	// legacy
-	TextureFilterClass	Filter;
+		MipCountType MipLevelCount;
+		TextureLoadTaskClass* TextureLoadTask;
+		// Background texture loader will call this when texture has been loaded
+		void Apply_New_Surface(bool initialized);	// If the parameter is true, the texture will be flagged as initialised
+
 };
 
-class ZTextureClass : public TextureBaseClass
-{
-public:
-	// Create a z texture with desired height, width and format
-	ZTextureClass
-	(
-		unsigned width,
-		unsigned height,
-		WW3DZFormat zformat,
-		MipCountType mip_level_count=MIP_LEVELS_ALL,
-		PoolType pool=POOL_MANAGED
-	);
-
-	WW3DZFormat Get_Texture_Format() const { return DepthStencilTextureFormat; }
-
-	virtual TexAssetType Get_Asset_Type() const { return TEX_REGULAR; }
-
-	virtual void Init() {}
-
-	// Background texture loader will call this when texture has been loaded
-	virtual void Apply_New_Surface(IDirect3DBaseTexture8* tex, bool initialized, bool disable_auto_invalidation = false);	// If the parameter is true, the texture will be flagged as initialised
-
-	virtual void Apply(unsigned int stage);
-
-	IDirect3DSurface8 *Get_D3D_Surface_Level(unsigned int level = 0);
-	virtual unsigned Get_Texture_Memory_Usage() const;
-
-private:
-
-	WW3DZFormat DepthStencilTextureFormat;
-};
-
-class CubeTextureClass : public TextureClass
-{
-public:
-	// Create texture with desired height, width and format.
-	CubeTextureClass
-	(
-		unsigned width,
-		unsigned height,
-		WW3DFormat format,
-		MipCountType mip_level_count=MIP_LEVELS_ALL,
-		PoolType pool=POOL_MANAGED,
-		bool rendertarget=false,
-		bool allow_reduction=true
-	);
-
-	// Create texture from a file. If format is specified the texture is converted to that format.
-	// Note that the format must be supported by the current device and that a texture can't exist
-	// in the system with the same name in multiple formats.
-	CubeTextureClass
-	(
-		const char *name,
-		const char *full_path=NULL,
-		MipCountType mip_level_count=MIP_LEVELS_ALL,
-		WW3DFormat texture_format=WW3D_FORMAT_UNKNOWN,
-		bool allow_compression=true,
-		bool allow_reduction=true
-	);
-
-	// Create texture from a surface.
-	CubeTextureClass
-	(
-		SurfaceClass *surface,
-		MipCountType mip_level_count=MIP_LEVELS_ALL
-	);
-
-	CubeTextureClass(IDirect3DBaseTexture8* d3d_texture);
-
-	virtual void Apply_New_Surface(IDirect3DBaseTexture8* tex, bool initialized, bool disable_auto_invalidation = false);	// If the parameter is true, the texture will be flagged as initialised
-
-	virtual TexAssetType Get_Asset_Type() const { return TEX_CUBEMAP; }
-
-	virtual CubeTextureClass* As_CubeTextureClass() { return this; }
-
-};
-
-class VolumeTextureClass : public TextureClass
-{
-public:
-	// Create texture with desired height, width and format.
-	VolumeTextureClass
-	(
-		unsigned width,
-		unsigned height,
-		unsigned depth,
-		WW3DFormat format,
-		MipCountType mip_level_count=MIP_LEVELS_ALL,
-		PoolType pool=POOL_MANAGED,
-		bool rendertarget=false,
-		bool allow_reduction=true
-	);
-
-	// Create texture from a file. If format is specified the texture is converted to that format.
-	// Note that the format must be supported by the current device and that a texture can't exist
-	// in the system with the same name in multiple formats.
-	VolumeTextureClass
-	(
-		const char *name,
-		const char *full_path=NULL,
-		MipCountType mip_level_count=MIP_LEVELS_ALL,
-		WW3DFormat texture_format=WW3D_FORMAT_UNKNOWN,
-		bool allow_compression=true,
-		bool allow_reduction=true
-	);
-
-	// Create texture from a surface.
-	VolumeTextureClass
-	(
-		SurfaceClass *surface,
-		MipCountType mip_level_count=MIP_LEVELS_ALL
-	);
-
-	VolumeTextureClass(IDirect3DBaseTexture8* d3d_texture);
-
-	virtual void Apply_New_Surface(IDirect3DBaseTexture8* tex, bool initialized, bool disable_auto_invalidation = false);	// If the parameter is true, the texture will be flagged as initialised
-
-	virtual TexAssetType Get_Asset_Type() const { return TEX_VOLUME; }
-
-	virtual VolumeTextureClass* As_VolumeTextureClass() { return this; }
-
-protected:
-
-	int Depth;
-};
-
-/*************************************************************************
-**                          BumpmapTextureClass
-**
-** Procedurally generated bumpmap texture based on source texture
-*************************************************************************/
 class BumpmapTextureClass : public TextureClass
 {
 public:
@@ -492,9 +256,5 @@
 TextureClass *Load_Texture(ChunkLoadClass & cload);
 void Save_Texture(TextureClass * texture, ChunkSaveClass & csave);
 
-<<<<<<< HEAD
-#endif //TEXTURE_H
-=======
 // TheSuperHackers @todo TextureBaseClass abstraction
-typedef TextureClass TextureBaseClass;
->>>>>>> a4991a8a
+typedef TextureClass TextureBaseClass;