/*
**	Command & Conquer Generals Zero Hour(tm)
**	Copyright 2025 Electronic Arts Inc.
**
**	This program is free software: you can redistribute it and/or modify
**	it under the terms of the GNU General Public License as published by
**	the Free Software Foundation, either version 3 of the License, or
**	(at your option) any later version.
**
**	This program is distributed in the hope that it will be useful,
**	but WITHOUT ANY WARRANTY; without even the implied warranty of
**	MERCHANTABILITY or FITNESS FOR A PARTICULAR PURPOSE.  See the
**	GNU General Public License for more details.
**
**	You should have received a copy of the GNU General Public License
**	along with this program.  If not, see <http://www.gnu.org/licenses/>.
*/

////////////////////////////////////////////////////////////////////////////////
//																																						//
//  (c) 2001-2003 Electronic Arts Inc.																				//
//																																						//
////////////////////////////////////////////////////////////////////////////////

// FILE: GameClient.cpp ////////////////////////////////////////////////////
// Implementation of GameClient singleton
// Author: Michael S. Booth, March 2001
///////////////////////////////////////////////////////////////////////////////

// SYSTEM INCLUDES ////////////////////////////////////////////////////////////
#include "PreRTS.h"	// This must go first in EVERY cpp file int the GameEngine
#include "GameClient/GameClient.h"

// USER INCLUDES //////////////////////////////////////////////////////////////
#include "Common/ActionManager.h"
#include "Common/GameEngine.h"
#include "Common/GameState.h"
#include "Common/GlobalData.h"
#include "Common/PerfTimer.h"
#include "Common/Player.h"
#include "Common/PlayerList.h"
#include "Common/ThingFactory.h"
#include "Common/ThingTemplate.h"
#include "Common/Xfer.h"
#include "Common/GameLOD.h"
#include "GameClient/Anim2D.h"
#include "GameClient/CampaignManager.h"
#include "GameClient/ChallengeGenerals.h"
#include "GameClient/CommandXlat.h"
#include "GameClient/ControlBar.h"
#include "GameClient/Diplomacy.h"
#include "GameClient/Display.h"
#include "GameClient/DisplayStringManager.h"
#include "GameClient/Drawable.h"
#include "GameClient/DrawGroupInfo.h"
#include "GameClient/Eva.h"
#include "GameClient/GameWindowManager.h"
#include "GameClient/GlobalLanguage.h"
#include "GameClient/GraphDraw.h"
#include "GameClient/GUICommandTranslator.h"
#include "GameClient/HeaderTemplate.h"
#include "GameClient/HintSpy.h"
#include "GameClient/HotKey.h"
#include "GameClient/IMEManager.h"
#include "GameClient/InGameUI.h"
#include "GameClient/Keyboard.h"
#include "GameClient/LanguageFilter.h"
#include "GameClient/LookAtXlat.h"
#include "GameClient/MetaEvent.h"
#include "GameClient/Mouse.h"
#include "GameClient/ParticleSys.h"
#include "GameClient/PlaceEventTranslator.h"
#include "GameClient/RayEffect.h"
#include "GameClient/SelectionXlat.h"
#include "GameClient/Shell.h"
#include "GameClient/Snow.h"
#include "GameClient/TerrainVisual.h"
#include "GameClient/View.h"
#include "GameClient/VideoPlayer.h"
#include "GameClient/WindowXlat.h"
#include "GameLogic/FPUControl.h"
#include "GameLogic/GameLogic.h"
#include "GameLogic/GhostObject.h"
#include "GameLogic/Object.h"
#include "GameLogic/ScriptEngine.h"		// For TheScriptEngine - jkmcd

#define DRAWABLE_HASH_SIZE	8192

/// The GameClient singleton instance
GameClient *TheGameClient = NULL;

//-------------------------------------------------------------------------------------------------
GameClient::GameClient()
{

	// zero our translator list
	for( Int i = 0; i < MAX_CLIENT_TRANSLATORS; i++ )
		m_translators[ i ] = TRANSLATOR_ID_INVALID;
	m_numTranslators = 0;
	m_commandTranslator = NULL;

	// Added By Sadullah Nader
	// Initializations missing and needed
	m_drawableTOC.clear();
	//
	m_textBearingDrawableList.clear();

	m_frame = 0;

	m_drawableList = NULL;

	m_nextDrawableID = (DrawableID)1;
	TheDrawGroupInfo = new DrawGroupInfo;
}

//std::vector<std::string>	preloadTextureNamesGlobalHack;
//std::vector<std::string>	preloadTextureNamesGlobalHack2;

//-------------------------------------------------------------------------------------------------
GameClient::~GameClient()
{
#ifdef PERF_TIMERS
	delete TheGraphDraw;
	TheGraphDraw = NULL;
#endif

	delete TheDrawGroupInfo;
	TheDrawGroupInfo = NULL;

	// clear any drawable TOC we might have
	m_drawableTOC.clear();

	//DEBUG_LOG(("Preloaded texture files ------------------------------------------"));
	//for (Int oog=0; oog<preloadTextureNamesGlobalHack2.size(); ++oog)
	//{
	//	DEBUG_LOG(("%s", preloadTextureNamesGlobalHack2[oog]));
	//}
	//DEBUG_LOG(("------------------------------------------------------------------"));
	//for (oog=0; oog<preloadTextureNamesGlobalHack.size(); ++oog)
	//{
	//	DEBUG_LOG(("%s", preloadTextureNamesGlobalHack[oog]));
	//}
	//DEBUG_LOG(("End Texture files ------------------------------------------------"));

	delete TheCampaignManager;
	TheCampaignManager = NULL;

	// destroy all Drawables
	Drawable *draw, *nextDraw;
	for( draw = m_drawableList; draw; draw = nextDraw )
	{
		nextDraw = draw->getNextDrawable();
		destroyDrawable( draw );
	}
	m_drawableList = NULL;

	// delete the ray effects
	delete TheRayEffects;
	TheRayEffects = NULL;

	// delete the hot key manager
	delete TheHotKeyManager;
	TheHotKeyManager = NULL;

	// destroy the in-game user interface
	delete TheInGameUI;
	TheInGameUI = NULL;

	delete TheChallengeGenerals;
	TheChallengeGenerals = NULL;

	// delete the shell
	delete TheShell;
	TheShell = NULL;

	delete TheIMEManager;
	TheIMEManager = NULL;

	// delete window manager
	delete TheWindowManager;
	TheWindowManager = NULL;

	// delete the font library
	TheFontLibrary->reset();
	delete TheFontLibrary;
	TheFontLibrary = NULL;

	TheMouse->reset();
	delete TheMouse;
	TheMouse = NULL;

	///@todo :  TheTerrainVisual used to be the first thing destroyed.
	//I had to put in here so that drawables free their track marks before
	//the terrain visual deletes the track laying system. MW

	// destroy the terrain visual representation
	delete TheTerrainVisual;
	TheTerrainVisual = NULL;

	// destroy the display
	delete TheDisplay;
	TheDisplay = NULL;

	delete TheHeaderTemplateManager;
	TheHeaderTemplateManager = NULL;

	delete TheLanguageFilter;
	TheLanguageFilter = NULL;

	delete TheVideoPlayer;
	TheVideoPlayer = NULL;

	// destroy all translators
	for( UnsignedInt i = 0; i < m_numTranslators; i++ )
		TheMessageStream->removeTranslator( m_translators[ i ] );
	m_numTranslators = 0;
	m_commandTranslator = NULL;

	delete TheAnim2DCollection;
	TheAnim2DCollection = NULL;

	delete TheMappedImageCollection;
	TheMappedImageCollection = NULL;

	delete TheKeyboard;
	TheKeyboard = NULL;

	delete TheDisplayStringManager;
	TheDisplayStringManager = NULL;

	delete TheEva;
	TheEva = NULL;

	delete TheSnowManager;
	TheSnowManager = NULL;

}

//-------------------------------------------------------------------------------------------------
/** Initialize resources for the game client */
//-------------------------------------------------------------------------------------------------
void GameClient::init( void )
{

	setFrameRate(MSEC_PER_LOGICFRAME_REAL);		// from GameCommon.h... tell W3D what our expected framerate is

	INI ini;
	// Load the DrawGroupInfo here, before the Display Manager is loaded.
<<<<<<< HEAD
	printf("GameClient::init() - DEBUG: About to load DrawGroupInfo.ini\n");
	fflush(stdout);
	ini.load("Data\\INI\\DrawGroupInfo.ini", INI_LOAD_OVERWRITE, NULL);
	printf("GameClient::init() - DEBUG: DrawGroupInfo.ini loaded successfully\n");
	fflush(stdout);
=======
	ini.loadFileDirectory("Data\\INI\\DrawGroupInfo", INI_LOAD_OVERWRITE, NULL);
>>>>>>> 1f725705

	// Override the ini values with localized versions:
	printf("GameClient::init() - DEBUG: About to check TheGlobalLanguageData\n");
	fflush(stdout);
	
	if (TheGlobalLanguageData && TheGlobalLanguageData->m_drawGroupInfoFont.name.isNotEmpty())
	{
		printf("GameClient::init() - DEBUG: Overriding with localized font settings\n");
		fflush(stdout);
		TheDrawGroupInfo->m_fontName = TheGlobalLanguageData->m_drawGroupInfoFont.name;
		TheDrawGroupInfo->m_fontSize = TheGlobalLanguageData->m_drawGroupInfoFont.size;
		TheDrawGroupInfo->m_fontIsBold = TheGlobalLanguageData->m_drawGroupInfoFont.bold;
		printf("GameClient::init() - DEBUG: Localized font settings applied\n");
		fflush(stdout);
	} else {
		printf("GameClient::init() - DEBUG: No localized font settings available\n");
		fflush(stdout);
	}

	// create the display string factory
	printf("GameClient::init() - DEBUG: About to create DisplayStringManager\n");
	fflush(stdout);
	TheDisplayStringManager = createDisplayStringManager();
	if( TheDisplayStringManager )	{
		printf("GameClient::init() - DEBUG: DisplayStringManager created, initializing\n");
		fflush(stdout);
		TheDisplayStringManager->init();
		TheDisplayStringManager->setName("TheDisplayStringManager");
		printf("GameClient::init() - DEBUG: DisplayStringManager initialized successfully\n");
		fflush(stdout);
	} else {
		printf("GameClient::init() - WARNING: DisplayStringManager creation FAILED\n");
		fflush(stdout);
	}

	printf("GameClient::init() - DEBUG: About to check headless mode\n");
	fflush(stdout);
	if (!TheGlobalData->m_headless)
	{
		// create the keyboard
		printf("GameClient::init() - DEBUG: Not headless, creating keyboard\n");
		fflush(stdout);
		
#if defined(__APPLE__)
		// On macOS we currently do not have a native Keyboard implementation.
		// Skip keyboard creation entirely to avoid crashes and continue engine init.
		printf("GameClient::init() - macOS: Skipping keyboard creation (headless keyboard mode)\n");
		fflush(stdout);
		TheKeyboard = NULL;
#else
		try {
			TheKeyboard = createKeyboard();
			
			if (TheKeyboard == NULL) {
				printf("GameClient::init() - WARNING: createKeyboard() returned NULL - using null keyboard mode\n");
				fflush(stdout);
			} else {
				printf("GameClient::init() - DEBUG: Keyboard created successfully, initializing\n");
				fflush(stdout);
				
				try {
					TheKeyboard->init();
					printf("GameClient::init() - DEBUG: Keyboard init() completed successfully\n");
					fflush(stdout);
					
					TheKeyboard->setName("TheKeyboard");
					printf("GameClient::init() - DEBUG: Keyboard setName() completed successfully\n");
					fflush(stdout);
				} catch (...) {
					printf("GameClient::init() - ERROR: Exception during keyboard initialization - continuing without keyboard\n");
					fflush(stdout);
					TheKeyboard = NULL;
				}
			}
		} catch (...) {
			printf("GameClient::init() - ERROR: Exception during createKeyboard() - continuing without keyboard\n");
			fflush(stdout);
			TheKeyboard = NULL;
		}
#endif // __APPLE__
	} else {
		printf("GameClient::init() - DEBUG: Headless mode detected, skipping keyboard creation\n");
		fflush(stdout);
	}

	// allocate and load image collection for the GUI and just load the 256x256 ones for now
	printf("GameClient::init() - W3D PROTECTION: About to allocate TheMappedImageCollection using direct new\n");
	fflush(stdout);
	
	try {
		// Use direct allocation instead of MSGNEW to avoid memory pool issues
		TheMappedImageCollection = new ImageCollection();
		
		if (TheMappedImageCollection != NULL) {
			printf("GameClient::init() - W3D PROTECTION: TheMappedImageCollection allocated successfully (ptr=%p)\n", TheMappedImageCollection);
			fflush(stdout);
		} else {
			printf("GameClient::init() - CRITICAL ERROR: new ImageCollection() returned NULL\n");
			fflush(stdout);
			throw std::bad_alloc();
		}
	} catch (const std::exception& e) {
		printf("GameClient::init() - CRITICAL ERROR: Exception during ImageCollection allocation: %s\n", e.what());
		fflush(stdout);
		return;
	} catch (...) {
		printf("GameClient::init() - CRITICAL ERROR: Unknown exception during ImageCollection allocation\n");
		fflush(stdout);
		return;
	}
	
	// Load the image collection
	printf("GameClient::init() - W3D PROTECTION: About to call TheMappedImageCollection->load(512)\n");
	fflush(stdout);
	
	try {
		TheMappedImageCollection->load( 512 );
		printf("GameClient::init() - W3D PROTECTION: TheMappedImageCollection->load(512) completed successfully\n");
		fflush(stdout);
	} catch (const std::exception& e) {
		printf("GameClient::init() - W3D PROTECTION: Exception caught during load(512): %s\n", e.what());
		fflush(stdout);
		// Continue execution even if loading fails
	} catch (...) {
		printf("GameClient::init() - W3D PROTECTION: Unknown exception caught during TheMappedImageCollection->load(512)\n");
		fflush(stdout);
		// Continue execution even if loading fails
	}

	// now that we have all the images loaded ... load any animation definitions from those images
	printf("GameClient::init() - DEBUG: About to allocate TheAnim2DCollection using direct new\n");
	fflush(stdout);
	
	try {
		// Use direct allocation instead of MSGNEW to avoid memory pool issues
		TheAnim2DCollection = new Anim2DCollection();
		
		if (TheAnim2DCollection != NULL) {
			printf("GameClient::init() - DEBUG: TheAnim2DCollection allocated successfully (ptr=%p)\n", TheAnim2DCollection);
			fflush(stdout);
		} else {
			printf("GameClient::init() - CRITICAL ERROR: new Anim2DCollection() returned NULL\n");
			fflush(stdout);
			throw std::bad_alloc();
		}
	} catch (const std::exception& e) {
		printf("GameClient::init() - CRITICAL ERROR: Exception during Anim2DCollection allocation: %s\n", e.what());
		fflush(stdout);
		return;
	} catch (...) {
		printf("GameClient::init() - CRITICAL ERROR: Unknown exception during Anim2DCollection allocation\n");
		fflush(stdout);
		return;
	}
	
	printf("GameClient::init() - DEBUG: TheAnim2DCollection allocated, calling init()\n");
	fflush(stdout);
	
	try {
		TheAnim2DCollection->init();
		printf("GameClient::init() - DEBUG: TheAnim2DCollection->init() completed\n");
		fflush(stdout);
	} catch (const std::exception& e) {
		printf("GameClient::init() - ERROR: Exception during TheAnim2DCollection->init(): %s\n", e.what());
		fflush(stdout);
	} catch (...) {
		printf("GameClient::init() - ERROR: Unknown exception during TheAnim2DCollection->init()\n");
		fflush(stdout);
	}
	
	printf("GameClient::init() - DEBUG: Setting TheAnim2DCollection name\n");
	fflush(stdout);
	
	try {
 		TheAnim2DCollection->setName("TheAnim2DCollection");
		printf("GameClient::init() - DEBUG: TheAnim2DCollection->setName() completed\n");
		fflush(stdout);
	} catch (const std::exception& e) {
		printf("GameClient::init() - ERROR: Exception during TheAnim2DCollection->setName(): %s\n", e.what());
		fflush(stdout);
	} catch (...) {
		printf("GameClient::init() - ERROR: Unknown exception during TheAnim2DCollection->setName()\n");
		fflush(stdout);
	}

	printf("GameClient::init() - DEBUG: About to register message translators\n");
	fflush(stdout);

	// register message translators
	if( TheMessageStream )
	{
		printf("GameClient::init() - DEBUG: TheMessageStream exists, registering translators\n");
		fflush(stdout);

		//
		// NOTE: Make sure m_translators[] is large enough to accomodate all the translators you
		// are loading here.  See MAX_CLIENT_TRANSLATORS
		//

		// since we only allocate one of each, don't bother pooling 'em
		printf("GameClient::init() - DEBUG: About to create WindowTranslator\n");
		fflush(stdout);
		try {
			m_translators[ m_numTranslators++ ] =	TheMessageStream->attachTranslator( MSGNEW("GameClientSubsystem") WindowTranslator,     10 );
			printf("GameClient::init() - DEBUG: WindowTranslator created successfully\n");
			fflush(stdout);
		} catch (...) {
			printf("GameClient::init() - ERROR: Exception during WindowTranslator creation\n");
			fflush(stdout);
		}
		
		printf("GameClient::init() - DEBUG: About to create MetaEventTranslator\n");
		fflush(stdout);
		try {
			m_translators[ m_numTranslators++ ] =	TheMessageStream->attachTranslator( MSGNEW("GameClientSubsystem") MetaEventTranslator,	20 );
			printf("GameClient::init() - DEBUG: MetaEventTranslator created successfully\n");
			fflush(stdout);
		} catch (...) {
			printf("GameClient::init() - ERROR: Exception during MetaEventTranslator creation\n");
			fflush(stdout);
		}
		
		printf("GameClient::init() - DEBUG: About to create HotKeyTranslator\n");
		fflush(stdout);
		try {
			m_translators[ m_numTranslators++ ] =	TheMessageStream->attachTranslator( MSGNEW("GameClientSubsystem") HotKeyTranslator,	25 );
			printf("GameClient::init() - DEBUG: HotKeyTranslator created successfully\n");
			fflush(stdout);
		} catch (...) {
			printf("GameClient::init() - ERROR: Exception during HotKeyTranslator creation\n");
			fflush(stdout);
		}
		
		printf("GameClient::init() - DEBUG: About to create PlaceEventTranslator\n");
		fflush(stdout);
		try {
			m_translators[ m_numTranslators++ ] =	TheMessageStream->attachTranslator( MSGNEW("GameClientSubsystem") PlaceEventTranslator,	30 );
			printf("GameClient::init() - DEBUG: PlaceEventTranslator created successfully\n");
			fflush(stdout);
		} catch (...) {
			printf("GameClient::init() - ERROR: Exception during PlaceEventTranslator creation\n");
			fflush(stdout);
		}
		
		printf("GameClient::init() - DEBUG: About to create GUICommandTranslator\n");
		fflush(stdout);
		try {
			m_translators[ m_numTranslators++ ] = TheMessageStream->attachTranslator( MSGNEW("GameClientSubsystem") GUICommandTranslator, 40 );
			printf("GameClient::init() - DEBUG: GUICommandTranslator created successfully\n");
			fflush(stdout);
		} catch (...) {
			printf("GameClient::init() - ERROR: Exception during GUICommandTranslator creation\n");
			fflush(stdout);
		}
		
		printf("GameClient::init() - DEBUG: About to create SelectionTranslator\n");
		fflush(stdout);
		try {
			m_translators[ m_numTranslators++ ] =	TheMessageStream->attachTranslator( MSGNEW("GameClientSubsystem") SelectionTranslator,	50 );
			printf("GameClient::init() - DEBUG: SelectionTranslator created successfully\n");
			fflush(stdout);
		} catch (...) {
			printf("GameClient::init() - ERROR: Exception during SelectionTranslator creation\n");
			fflush(stdout);
		}
		
		printf("GameClient::init() - DEBUG: About to create LookAtTranslator\n");
		fflush(stdout);
		try {
			m_translators[ m_numTranslators++ ] =	TheMessageStream->attachTranslator( MSGNEW("GameClientSubsystem") LookAtTranslator,			60 );
			printf("GameClient::init() - DEBUG: LookAtTranslator created successfully\n");
			fflush(stdout);
		} catch (...) {
			printf("GameClient::init() - ERROR: Exception during LookAtTranslator creation\n");
			fflush(stdout);
		}
		
		printf("GameClient::init() - DEBUG: About to create CommandTranslator\n");
		fflush(stdout);
		try {
			m_translators[ m_numTranslators ] =	TheMessageStream->attachTranslator( MSGNEW("GameClientSubsystem") CommandTranslator,		70 );
			// we keep a pointer to the command translator because it's useful
			m_commandTranslator = (CommandTranslator *)TheMessageStream->findTranslator( m_translators[ m_numTranslators++ ] );
			printf("GameClient::init() - DEBUG: CommandTranslator created successfully\n");
			fflush(stdout);
		} catch (...) {
			printf("GameClient::init() - ERROR: Exception during CommandTranslator creation\n");
			fflush(stdout);
		}
		
		printf("GameClient::init() - DEBUG: About to create HintSpyTranslator\n");
		fflush(stdout);
		try {
			m_translators[ m_numTranslators++ ] =	TheMessageStream->attachTranslator( MSGNEW("GameClientSubsystem") HintSpyTranslator,		100 );
			printf("GameClient::init() - DEBUG: HintSpyTranslator created successfully\n");
			fflush(stdout);
		} catch (...) {
			printf("GameClient::init() - ERROR: Exception during HintSpyTranslator creation\n");
			fflush(stdout);
		}

		//
		// the client message translator should probably remain as the last reaction of the
		// client before the messages are given to the network for processing.  This
		// lets all systems in the client give events that can be processed by the
		// client message translator
		//
		printf("GameClient::init() - DEBUG: About to create GameClientMessageDispatcher\n");
		fflush(stdout);
		try {
			m_translators[ m_numTranslators++ ] =	TheMessageStream->attachTranslator( MSGNEW("GameClientSubsystem") GameClientMessageDispatcher, 999999999 );
			printf("GameClient::init() - DEBUG: GameClientMessageDispatcher created successfully\n");
			fflush(stdout);
		} catch (...) {
			printf("GameClient::init() - ERROR: Exception during GameClientMessageDispatcher creation\n");
			fflush(stdout);
		}

	}
	
	printf("GameClient::init() - DEBUG: About to create FontLibrary\n");
	fflush(stdout);

	// create the font library
	try {
		TheFontLibrary = createFontLibrary();
		if( TheFontLibrary ) {
			printf("GameClient::init() - DEBUG: FontLibrary created, calling init()\n");
			fflush(stdout);
			TheFontLibrary->init();
			printf("GameClient::init() - DEBUG: FontLibrary init() completed\n");
			fflush(stdout);
		} else {
			printf("GameClient::init() - WARNING: createFontLibrary() returned NULL\n");
			fflush(stdout);
		}
	} catch (...) {
		printf("GameClient::init() - ERROR: Exception during FontLibrary creation/initialization\n");
		fflush(stdout);
		TheFontLibrary = NULL;
	}

	printf("GameClient::init() - DEBUG: About to create Mouse\n");
	fflush(stdout);
	
	// create the mouse
	try {
		TheMouse = TheGlobalData->m_headless ? NEW MouseDummy : createMouse();
		if (TheMouse) {
			printf("GameClient::init() - DEBUG: Mouse created, calling parseIni()\n");
			fflush(stdout);
			TheMouse->parseIni();
			
			printf("GameClient::init() - DEBUG: Mouse parseIni() completed, calling initCursorResources()\n");
			fflush(stdout);
			TheMouse->initCursorResources();
			
			printf("GameClient::init() - DEBUG: Mouse initCursorResources() completed, setting name\n");
			fflush(stdout);
 			TheMouse->setName("TheMouse");
			
			printf("GameClient::init() - DEBUG: Mouse initialization completed successfully\n");
			fflush(stdout);
		} else {
			printf("GameClient::init() - WARNING: Mouse creation returned NULL\n");
			fflush(stdout);
		}
	} catch (...) {
		printf("GameClient::init() - ERROR: Exception during Mouse creation/initialization\n");
		fflush(stdout);
		TheMouse = NULL;
	}

	printf("GameClient::init() - DEBUG: About to create Display\n");
	fflush(stdout);
	
	// instantiate the display
	try {
		TheDisplay = createGameDisplay();
		if( TheDisplay ) {
			printf("GameClient::init() - DEBUG: Display created, calling init()\n");
			fflush(stdout);
			TheDisplay->init();
			
			printf("GameClient::init() - DEBUG: Display init() completed, setting name\n");
			fflush(stdout);
 			TheDisplay->setName("TheDisplay");
			
			printf("GameClient::init() - DEBUG: Display initialization completed successfully\n");
			fflush(stdout);
		} else {
			printf("GameClient::init() - WARNING: createGameDisplay() returned NULL\n");
			fflush(stdout);
		}
	} catch (...) {
		printf("GameClient::init() - ERROR: Exception during Display creation/initialization\n");
		fflush(stdout);
		TheDisplay = NULL;
	}

	printf("GameClient::init() - DEBUG: About to create HeaderTemplateManager\n");
	fflush(stdout);
	
	try {
		TheHeaderTemplateManager = MSGNEW("GameClientSubsystem") HeaderTemplateManager;
		if(TheHeaderTemplateManager) {
			printf("GameClient::init() - DEBUG: HeaderTemplateManager created, calling init()\n");
			fflush(stdout);
			TheHeaderTemplateManager->init();
			printf("GameClient::init() - DEBUG: HeaderTemplateManager init() completed\n");
			fflush(stdout);
		} else {
			printf("GameClient::init() - WARNING: HeaderTemplateManager allocation failed\n");
			fflush(stdout);
		}
	} catch (...) {
		printf("GameClient::init() - ERROR: Exception during HeaderTemplateManager creation/initialization\n");
		fflush(stdout);
		TheHeaderTemplateManager = NULL;
	}

	// create the window manager
	TheWindowManager = TheGlobalData->m_headless ? NEW GameWindowManagerDummy : createWindowManager();
	if( TheWindowManager )
	{

		TheWindowManager->init();
 		TheWindowManager->setName("TheWindowManager");
//		TheWindowManager->initTestGUI();

	}

	// create the IME manager
	TheIMEManager = CreateIMEManagerInterface();
	if ( TheIMEManager )
	{
		TheIMEManager->init();
 		TheIMEManager->setName("TheIMEManager");
	}

	// create the shell
	TheShell = MSGNEW("GameClientSubsystem") Shell;
	if( TheShell ) {
		TheShell->init();
 		TheShell->setName("TheShell");
	}

	// instantiate the in-game user interface
	TheInGameUI = createInGameUI();
	if( TheInGameUI ) {
		TheInGameUI->init();
 		TheInGameUI->setName("TheInGameUI");
	}

 	TheChallengeGenerals = createChallengeGenerals();
 	if( TheChallengeGenerals ) {
 		TheChallengeGenerals->init();
 	}

	TheHotKeyManager = MSGNEW("GameClientSubsystem") HotKeyManager;
	if( TheHotKeyManager ) {
		TheHotKeyManager->init();
 		TheHotKeyManager->setName("TheHotKeyManager");
	}

	// instantiate the terrain visual display
	TheTerrainVisual = createTerrainVisual();
	if( TheTerrainVisual ) {
		TheTerrainVisual->init();
 		TheTerrainVisual->setName("TheTerrainVisual");
	}

	// allocate the ray effects manager
	TheRayEffects = MSGNEW("GameClientSubsystem") RayEffectSystem;
	if( TheRayEffects )	{
		TheRayEffects->init();
 		TheRayEffects->setName("TheRayEffects");
	}

	TheMouse->init();	//finish initializing the mouse.

	// set the limits of the mouse now that we've created the display and such
	if( TheMouse )
	{
		TheMouse->setPosition( 0, 0 );
		TheMouse->setMouseLimits();
 		TheMouse->setName("TheMouse");
	}

	// create the video player
	TheVideoPlayer = createVideoPlayer();
	if ( TheVideoPlayer )
	{
		TheVideoPlayer->init();
 		TheVideoPlayer->setName("TheVideoPlayer");
	}

	// create the language filter.
	TheLanguageFilter = createLanguageFilter();
	if (TheLanguageFilter)
	{
		TheLanguageFilter->init();
 		TheLanguageFilter->setName("TheLanguageFilter");
	}

	TheCampaignManager = MSGNEW("GameClientSubsystem") CampaignManager;
	TheCampaignManager->init();

	TheEva = MSGNEW("GameClientSubsystem") Eva;
	TheEva->init();
 	TheEva->setName("TheEva");

	TheDisplayStringManager->postProcessLoad();

	TheSnowManager = createSnowManager();
	if (TheSnowManager)
	{
		TheSnowManager->init();
		TheSnowManager->setName("TheSnowManager");
	}

#ifdef PERF_TIMERS
	TheGraphDraw = new GraphDraw;
#endif

}

//-------------------------------------------------------------------------------------------------
/** Reset the game client for a new game */
void GameClient::reset( void )
{
	Drawable *draw, *nextDraw;
//	m_drawableHash.clear();
//	m_drawableHash.resize(DRAWABLE_HASH_SIZE);

	m_drawableVector.clear();
	m_drawableVector.resize(DRAWABLE_HASH_SIZE, NULL);

	// need to reset the in game UI to clear drawables before they are destroyed
	TheInGameUI->reset();

	// destroy all Drawables
	for( draw = m_drawableList; draw; draw = nextDraw )
	{
		nextDraw = draw->getNextDrawable();
		destroyDrawable( draw );
	}
	m_drawableList = NULL;

	TheDisplay->reset();
	TheTerrainVisual->reset();
	TheRayEffects->reset();
	TheVideoPlayer->reset();
	TheEva->reset();
	if (TheSnowManager)
		TheSnowManager->reset();

	// clear any drawable TOC we might have
	m_drawableTOC.clear();

	// TheSuperHackers @fix Mauller 13/04/2025 Reset the drawable id so it does not keep growing over the lifetime of the game.
	m_nextDrawableID = (DrawableID)1;

}

/** -----------------------------------------------------------------------------------------------
 * Return a new unique object id.
 */
DrawableID GameClient::allocDrawableID( void )
{
	/// @todo Find unused value in current set
	DrawableID ret = m_nextDrawableID;
	m_nextDrawableID = (DrawableID)((UnsignedInt)m_nextDrawableID + 1);
	return ret;
}

/** -----------------------------------------------------------------------------------------------
 * Given a drawable, register it with the GameClient and give it a unique ID.
 */
void GameClient::registerDrawable( Drawable *draw )
{

	// assign this drawable a unique ID, this will add it to the fast lookup table too
	draw->setID( allocDrawableID() );

	// add the drawable to the master list
	draw->prependToList( &m_drawableList );

}

/** -----------------------------------------------------------------------------------------------
 * Redraw all views, update the GUI, play sound effects, etc.
 */
DECLARE_PERF_TIMER(GameClient_update)
DECLARE_PERF_TIMER(GameClient_draw)
void GameClient::update( void )
{
	USE_PERF_TIMER(GameClient_update)
	// create the FRAME_TICK message
	GameMessage *frameMsg = TheMessageStream->appendMessage( GameMessage::MSG_FRAME_TICK );
	frameMsg->appendTimestampArgument( getFrame() );
	static Bool playSizzle = FALSE;
	// We need to show the movie first.
	if(TheGlobalData->m_playIntro && !TheDisplay->isMoviePlaying())
	{
		if(TheGameLODManager && TheGameLODManager->didMemPass())
			TheDisplay->playLogoMovie("EALogoMovie", 5000, 3000);
		else
			TheDisplay->playLogoMovie("EALogoMovie640", 5000, 3000);
		TheWritableGlobalData->m_playIntro = FALSE;
		TheWritableGlobalData->m_afterIntro = TRUE;
		playSizzle = TRUE;
	}

	//Initial Game Codition.  We must show the movie first and then we can display the shell
	if(TheGlobalData->m_afterIntro && !TheDisplay->isMoviePlaying())
	{
		if( playSizzle && TheGlobalData->m_playSizzle )
		{
			TheWritableGlobalData->m_allowExitOutOfMovies = TRUE;
			if(TheGameLODManager && TheGameLODManager->didMemPass())
				TheDisplay->playMovie("Sizzle");
			else
				TheDisplay->playMovie("Sizzle640");
			playSizzle = FALSE;
		}
		else
		{
			TheWritableGlobalData->m_breakTheMovie = TRUE;
			TheWritableGlobalData->m_allowExitOutOfMovies = TRUE;

			if(TheGameLODManager && !TheGameLODManager->didMemPass())
			{
				TheWritableGlobalData->m_breakTheMovie = FALSE;

				WindowLayout *legal = TheWindowManager->winCreateLayout("Menus/LegalPage.wnd");
				if(legal)
				{
					legal->hide(FALSE);
					legal->bringForward();
					Int beginTime = timeGetTime();
					while(beginTime + 4000 > timeGetTime() )
					{
						TheWindowManager->update();
						// redraw all views, update the GUI
						TheDisplay->draw();
						Sleep(100);
					}
					setFPMode();


					legal->destroyWindows();
					deleteInstance(legal);

				}
				TheWritableGlobalData->m_breakTheMovie = TRUE;


			}

			TheShell->showShellMap(TRUE);
			TheShell->showShell();
			TheWritableGlobalData->m_afterIntro = FALSE;
		}
	}

	//Update snow particles.
	if (TheSnowManager)
		TheSnowManager->UPDATE();

	// update animation 2d collection
	TheAnim2DCollection->UPDATE();

	// update the keyboard
	if( TheKeyboard )
	{
		TheKeyboard->UPDATE();
		TheKeyboard->createStreamMessages();

	}

	// Update the Eva stuff
	TheEva->UPDATE();

	// update the mouse
	if( TheMouse )
	{
		TheMouse->UPDATE();
		TheMouse->createStreamMessages();

	}


  if (TheInGameUI->isCameraTrackingDrawable())
  {
    Drawable *draw = TheInGameUI->getFirstSelectedDrawable();
    if ( draw )
    {
      const Coord3D *pos = draw->getPosition();
      TheTacticalView->lookAt( pos );
    }
    else
      TheInGameUI->setCameraTrackingDrawable( FALSE );
  }

	if(TheGlobalData->m_playIntro || TheGlobalData->m_afterIntro)
	{
		// redraw all views, update the GUI
		TheDisplay->DRAW();
		TheDisplay->UPDATE();
		return;
	}

	// update the window system itself
	{
		TheWindowManager->UPDATE();
	}

	// update the video player
	{
		TheVideoPlayer->UPDATE();
	}

	const Bool freezeTime = TheGameEngine->isTimeFrozen() || TheGameEngine->isGameHalted();
	Int localPlayerIndex = ThePlayerList ? ThePlayerList->getLocalPlayer()->getPlayerIndex() : 0;

	if (!freezeTime)
	{
#if ENABLE_CONFIGURABLE_SHROUD
		if (TheGlobalData->m_shroudOn)
#else
		if (true)
#endif
		{
			//localPlayerIndex=TheGhostObjectManager->getLocalPlayerIndex();	//always use the first local player set since normally can't change.  Doesn't work with debug "CTRL_SHIFT_SPACE"
#ifdef DEBUG_FOG_MEMORY
			//Find indices of all active players
			Int numPlayers=ThePlayerList->getPlayerCount();
			Int numNonLocalPlayers=0;
			Int nonLocalPlayerIndices[MAX_PLAYER_COUNT];
			for (Int i=0; i<numPlayers; i++)
			{	Player *player=ThePlayerList->getNthPlayer(i);
				//if (player->getPlayerType == PLAYER_HUMAN)
				if (player->getPlayerIndex() != localPlayerIndex)
					nonLocalPlayerIndices[numNonLocalPlayers++]=player->getPlayerIndex();
			}
			//update ghostObjects which don't have drawables or objects.
			TheGhostObjectManager->updateOrphanedObjects(nonLocalPlayerIndices,numNonLocalPlayers);
#else
			TheGhostObjectManager->updateOrphanedObjects(NULL,0);
#endif
		}


		// call the update for all client drawables
		Drawable* draw = firstDrawable();
		while (draw)
		{	// update() could free the Drawable, so go ahead and grab 'next'
			Drawable* next = draw->getNextDrawable();
#if ENABLE_CONFIGURABLE_SHROUD
			if (TheGlobalData->m_shroudOn)
#else
			if (true)
#endif
			{	//immobile objects need to take snapshots whenever they become fogged
				//so need to refresh their status.  We can't rely on external calls
				//to getShroudStatus() because they are only made for visible on-screen
				//objects.
				Object *object=draw->getObject();
				if (object)
				{
	#ifdef DEBUG_FOG_MEMORY
					Int *playerIndex=nonLocalPlayerIndices;
					for (i=0; i<numNonLocalPlayers; i++, playerIndex++)
						object->getShroudedStatus(*playerIndex);
	#endif
					ObjectShroudStatus ss=object->getShroudedStatus(localPlayerIndex);
					if (ss >= OBJECTSHROUD_FOGGED && draw->getShroudClearFrame()!=0) {
						UnsignedInt limit = 2*LOGICFRAMES_PER_SECOND;
						if (object->isEffectivelyDead()) {
							// extend the time, so we can see the dead plane blow up & crash.
							limit += 3*LOGICFRAMES_PER_SECOND;
						}
						if (TheGameLogic->getFrame() < limit + draw->getShroudClearFrame()) {
							// It's been less than 2 seconds since we could see them clear, so keep showing them.
							ss = OBJECTSHROUD_CLEAR;
						}
					}
					draw->setFullyObscuredByShroud(ss >= OBJECTSHROUD_FOGGED);
				}
			}
			draw->updateDrawable();
			draw = next;
		}
	}

#if defined(RTS_DEBUG)
	// need to draw the first frame, then don't draw again until TheGlobalData->m_noDraw
	if (TheGlobalData->m_noDraw > TheGameLogic->getFrame() && TheGameLogic->getFrame() > 0)
	{
		return;
	}
#endif

	// update all particle systems
	if( !freezeTime )
	{
		// update particle systems
		TheParticleSystemManager->setLocalPlayerIndex(localPlayerIndex);
//		TheParticleSystemManager->update();

	}

	// update the terrain visuals
	{
		TheTerrainVisual->UPDATE();
	}

	// update display
	{
		TheDisplay->UPDATE();
	}

	{
		USE_PERF_TIMER(GameClient_draw)

	// redraw all views, update the GUI
	//if(TheGameLogic->getFrame() >= 2)

		TheDisplay->DRAW();
	}

	{
		// let display string factory handle its update
		TheDisplayStringManager->update();
	}

	{
		// update the shell
		TheShell->UPDATE();
	}

	{
		// update the in game UI
		TheInGameUI->UPDATE();
	}
}

void GameClient::step()
{
	TheDisplay->step();
}

void GameClient::updateHeadless()
{
	// TheSuperHackers @info helmutbuhler 03/05/2025
	// When we play a replay back in headless mode, we want to skip the update of GameClient
	// because it's not necessary for CRC checking.
	// But we do reset the particles. The problem is that particles can be generated during
	// GameLogic and are only cleaned up during rendering. If we don't clean this up here,
	// the particles accumulate and slow things down a lot and can even cause a crash on
	// longer replays.
	TheParticleSystemManager->reset();
}

/** -----------------------------------------------------------------------------------------------
 * Call the given callback function for each object contained within the given region.
 */
void GameClient::iterateDrawablesInRegion( Region3D *region, GameClientFuncPtr userFunc, void *userData )
{
	Drawable *draw, *nextDrawable;

	for( draw = m_drawableList; draw; draw=nextDrawable )
	{
		nextDrawable = draw->getNextDrawable();

		Coord3D pos = *draw->getPosition();
		if( region == NULL ||
			  (pos.x >= region->lo.x && pos.x <= region->hi.x &&
			   pos.y >= region->lo.y && pos.y <= region->hi.y &&
				 pos.z >= region->lo.z && pos.z <= region->hi.z) )
		{
			(*userFunc)( draw, userData );
		}
	}
}

/**Helper function to update fake GLA structures to become visible to certain players.
We should only call this during critical moments, such as changing teams, changing to
observer, etc.*/
void GameClient::updateFakeDrawables(void)
{
	for( Drawable *draw = getDrawableList(); draw; draw = draw->getNextDrawable() )
	{
		const Object *object=draw->getObject();

		if( object && object->isKindOf( KINDOF_FS_FAKE ) )
		{
			Relationship rel=ThePlayerList->getLocalPlayer()->getRelationship(object->getTeam());
			if (rel == ALLIES || rel == NEUTRAL)
				draw->setTerrainDecal(TERRAIN_DECAL_SHADOW_TEXTURE);
			else
				draw->setTerrainDecal(TERRAIN_DECAL_NONE);
		}
	}
}

/** -----------------------------------------------------------------------------------------------
 * Destroy the drawable immediately.
 */
void GameClient::destroyDrawable( Drawable *draw )
{

	// remove any notion of the Drawable in the in-game user interface
	TheInGameUI->disregardDrawable( draw );

	// remove from the master list
	draw->removeFromList(&m_drawableList);

	//
	// because drawables and objects are tightly coupled, not only MUST we maintain
	// our links in all instances, but it is NECESSARY for the client to actually
	// modify data in the logic, that is the pointer in an object to *this* drawable
	//
	Object *obj = draw->getObject();
	if( obj )
	{

		DEBUG_ASSERTCRASH( obj->getDrawable() == draw, ("Object/Drawable pointer mismatch!") );
		obj->friend_bindToDrawable( NULL );

	}

	// remove the drawable from our hash of drawables
	removeDrawableFromLookupTable( draw );

	// free storage
	deleteInstance(draw);

}

// ------------------------------------------------------------------------------------------------
/** Add drawable to lookup table for fast id searching */
// ------------------------------------------------------------------------------------------------
void GameClient::addDrawableToLookupTable(Drawable *draw )
{

	// sanity
	if( draw == NULL )
		return;

	// add to lookup
//	m_drawableHash[ draw->getID() ] = draw;
	DrawableID newID = draw->getID();
	while( newID >= m_drawableVector.size() ) // Fail case is hella rare, so faster to double up on size() call
		m_drawableVector.resize(m_drawableVector.size() * 2, NULL);

	m_drawableVector[ newID ] = draw;

}

// ------------------------------------------------------------------------------------------------
/** Remove drawable from lookup table of fast id searching */
// ------------------------------------------------------------------------------------------------
void GameClient::removeDrawableFromLookupTable( Drawable *draw )
{

	// sanity
	// TheSuperHackers @fix Mauller/Xezon 24/04/2025 Prevent out of range access to vector lookup table
	if( draw == NULL || static_cast<size_t>(draw->getID()) >= m_drawableVector.size() )
		return;

	// remove from table
//	m_drawableHash.erase( draw->getID() );
	m_drawableVector[ draw->getID() ] = NULL;

}

//-------------------------------------------------------------------------------------------------
/** Load a map into the game interface */
Bool GameClient::loadMap( AsciiString mapName )
{

	// sanity
	if( mapName.isEmpty() )
		return false;

	assert( 0 );  // who calls this?

	return TRUE;

}

//-------------------------------------------------------------------------------------------------
/** Unload a map from the game interface */
void GameClient::unloadMap( AsciiString mapName )
{

	assert( 0 );  // who calls this?

}

//-------------------------------------------------------------------------------------------------
void GameClient::setTimeOfDay( TimeOfDay tod )
{
	Drawable *draw = firstDrawable();

	while( draw )
	{
		draw->setTimeOfDay( tod );

		draw = draw->getNextDrawable();
	}
}

//-------------------------------------------------------------------------------------------------
void GameClient::assignSelectedDrawablesToGroup( Int group )
{
/*
	Drawable *draw = firstDrawable();
	while( draw )
	{

		if( draw->isSelected() && draw->getObject()->isLocallyControlled())
		{
			draw->setDrawableGroup( group );
		}
		else if( draw->getDrawableGroup() == group )
		{
			draw->setDrawableGroup( 0 );
		}

		draw = draw->getNextDrawable();

	}
*/
}

//-------------------------------------------------------------------------------------------------
void GameClient::selectDrawablesInGroup( Int group )
{
/*
	Drawable *draw = firstDrawable();

	// create a message that will assign a group ID to all the selected drawables, this
	// way when we do things with this current selected group of units, we only have
	// to refer to the group ID and not each individual object ID
	GameMessage *teamMsg = TheMessageStream->appendMessage( GameMessage::MSG_CREATE_SELECTED_GROUP );

	//We are creating a new group from scratch.
	teamMsg->appendBooleanArgument( true );

	while( draw )
	{
		int counter = 0;

		const Object *object = draw->getObject();

		if( object && draw->getDrawableGroup() == group && object->isLocallyControlled() && !object->isContained() )
		{
			//Only select the object if it is locally controlled and not contained by anything.
			TheInGameUI->selectDrawable(draw);
			teamMsg->appendObjectIDArgument( draw->getObject()->getID() );
		}
		else
		{
			TheInGameUI->deselectDrawable(draw);
		}

		draw = draw->getNextDrawable();
		counter++;
	}

*/
}

// ------------------------------------------------------------------------------------------------
void GameClient::addTextBearingDrawable( Drawable *tbd )
{
	if ( tbd != NULL )
		m_textBearingDrawableList.push_back( tbd );
}
// ------------------------------------------------------------------------------------------------
void GameClient::flushTextBearingDrawables( void )
{

	/////////////////////////////
	// WALK THIS LIST AND CALL EACH DRAWABLES TEXTY STUFF
	/////////////////////////////

	for( TextBearingDrawableListIterator it = m_textBearingDrawableList.begin(); it != m_textBearingDrawableList.end(); ++it )
	  (*it)->drawUIText();

	m_textBearingDrawableList.clear();
}

// ------------------------------------------------------------------------------------------------
GameMessage::Type GameClient::evaluateContextCommand( Drawable *draw,
																											const Coord3D *pos,
																											CommandTranslator::CommandEvaluateType cmdType )
{

	if( m_commandTranslator )
		return m_commandTranslator->evaluateContextCommand( draw, pos, cmdType );
	else
		return GameMessage::MSG_INVALID;

}

//-------------------------------------------------------------------------------------------------
/** Get the ray effect data for a drawable */
void GameClient::getRayEffectData( Drawable *draw, RayEffectData *effectData )
{

	TheRayEffects->getRayEffectData( draw, effectData );

}

//-------------------------------------------------------------------------------------------------
/** remove the drawble from the ray effects sytem if present */
void GameClient::removeFromRayEffects( Drawable *draw )
{

	TheRayEffects->deleteRayEffect( draw );

}

/** frees all shadow resources used by this module - used by Options screen.*/
void GameClient::releaseShadows(void)
{
	Drawable *draw;
	for( draw = firstDrawable(); draw; draw = draw->getNextDrawable() )
		draw->releaseShadows();
}

/** create shadow resources if not already present. Used by Options screen.*/
void GameClient::allocateShadows(void)
{
	Drawable *draw;
	for( draw = firstDrawable(); draw; draw = draw->getNextDrawable() )
		draw->allocateShadows();
}

//-------------------------------------------------------------------------------------------------
/** Preload assets for the currently loaded map.  Those assets include all the damage states
	* for every building loaded, as well as any faction units/structures we can build and
	* all their damage states */
//-------------------------------------------------------------------------------------------------
void GameClient::preloadAssets( TimeOfDay timeOfDay )
{

	MEMORYSTATUS before, after;
	GlobalMemoryStatus(&before);

	// first, for every drawable in the map load the assets for all states we care about
	Drawable *draw;
	for( draw = firstDrawable(); draw; draw = draw->getNextDrawable() )
		draw->preloadAssets( timeOfDay );

	//
	// now create a temporary drawble for each of the faction things we can create, preload
	// their assets, and dump the drawable
	//
	AsciiString side;
	const ThingTemplate *tTemplate;
	for( tTemplate = TheThingFactory->firstTemplate();
			 tTemplate;
			 tTemplate = tTemplate->friend_getNextTemplate() )
	{

		// if this isn't one of the objects that can be preloaded ignore it
		if( tTemplate->isKindOf( KINDOF_PRELOAD ) == FALSE && !TheGlobalData->m_preloadEverything )
			continue;

		// create the drawable and do the preloading
		draw = TheThingFactory->newDrawable( tTemplate );
		if( draw )
		{

			// preload the assets
			draw->preloadAssets( timeOfDay );

			// destroy the drawable
			TheGameClient->destroyDrawable( draw );

		}

	}
	GlobalMemoryStatus(&after);

	DEBUG_LOG(("Preloading memory dwAvailPageFile %d --> %d : %d",
		before.dwAvailPageFile, after.dwAvailPageFile, before.dwAvailPageFile - after.dwAvailPageFile));
	DEBUG_LOG(("Preloading memory dwAvailPhys     %d --> %d : %d",
		before.dwAvailPhys, after.dwAvailPhys, before.dwAvailPhys - after.dwAvailPhys));
	DEBUG_LOG(("Preloading memory dwAvailVirtual  %d --> %d : %d",
		before.dwAvailVirtual, after.dwAvailVirtual, before.dwAvailVirtual - after.dwAvailVirtual));
	/*
	DEBUG_LOG(("Preloading memory dwLength        %d --> %d : %d",
		before.dwLength, after.dwLength, before.dwLength - after.dwLength));
	DEBUG_LOG(("Preloading memory dwMemoryLoad    %d --> %d : %d",
		before.dwMemoryLoad, after.dwMemoryLoad, before.dwMemoryLoad - after.dwMemoryLoad));
	DEBUG_LOG(("Preloading memory dwTotalPageFile %d --> %d : %d",
		before.dwTotalPageFile, after.dwTotalPageFile, before.dwTotalPageFile - after.dwTotalPageFile));
	DEBUG_LOG(("Preloading memory dwTotalPhys     %d --> %d : %d",
		before.dwTotalPhys , after.dwTotalPhys, before.dwTotalPhys - after.dwTotalPhys));
	DEBUG_LOG(("Preloading memory dwTotalVirtual  %d --> %d : %d",
		before.dwTotalVirtual , after.dwTotalVirtual, before.dwTotalVirtual - after.dwTotalVirtual));
	*/

	GlobalMemoryStatus(&before);
	extern std::vector<AsciiString>	debrisModelNamesGlobalHack;
	size_t i=0;
	for (; i<debrisModelNamesGlobalHack.size(); ++i)
	{
		TheDisplay->preloadModelAssets(debrisModelNamesGlobalHack[i]);
	}
	GlobalMemoryStatus(&after);
	debrisModelNamesGlobalHack.clear();

	DEBUG_LOG(("Preloading memory dwAvailPageFile %d --> %d : %d",
		before.dwAvailPageFile, after.dwAvailPageFile, before.dwAvailPageFile - after.dwAvailPageFile));
	DEBUG_LOG(("Preloading memory dwAvailPhys     %d --> %d : %d",
		before.dwAvailPhys, after.dwAvailPhys, before.dwAvailPhys - after.dwAvailPhys));
	DEBUG_LOG(("Preloading memory dwAvailVirtual  %d --> %d : %d",
		before.dwAvailVirtual, after.dwAvailVirtual, before.dwAvailVirtual - after.dwAvailVirtual));

	TheControlBar->preloadAssets( timeOfDay );

	GlobalMemoryStatus(&before);
	TheParticleSystemManager->preloadAssets( timeOfDay );
	GlobalMemoryStatus(&after);

	DEBUG_LOG(("Preloading memory dwAvailPageFile %d --> %d : %d",
		before.dwAvailPageFile, after.dwAvailPageFile, before.dwAvailPageFile - after.dwAvailPageFile));
	DEBUG_LOG(("Preloading memory dwAvailPhys     %d --> %d : %d",
		before.dwAvailPhys, after.dwAvailPhys, before.dwAvailPhys - after.dwAvailPhys));
	DEBUG_LOG(("Preloading memory dwAvailVirtual  %d --> %d : %d",
		before.dwAvailVirtual, after.dwAvailVirtual, before.dwAvailVirtual - after.dwAvailVirtual));

	const char *const textureNames[] = {
		"ptspruce01.tga",
		"exrktflame.tga",
		"cvlimo3_d2.tga",
		"exfthrowerstream.tga",
		"uvrockbug_d1.tga",
		"arcbackgroundc.tga",
		"grade3.tga",
		"framebasec.tga",
		"gradec.tga",
		"frametopc.tga",
		"arcbackgrounda.tga",
		"arcglow2.tga",
		"framebasea.tga",
		"gradea.tga",
		"frametopa.tga",
		"sauserinterface256_002.tga",
		"sauserinterface256_001.tga",
		"unitbackgrounda.tga",
		"sauserinterface256_004.tga",
		"sagentank.tga",
		"sauserinterface256_005.tga",
		"sagenair.tga",
		"sauserinterface256_003.tga",
		"sagenspec.tga",
		"snuserinterface256_003.tga",
		"snuserinterface256_002.tga",
		"unitbackgroundc.tga",
		"snuserinterface256_004.tga",
		"sngenredarm.tga",
		"snuserinterface256_001.tga",
		"sngenspewea.tga",
		"sngensecpol.tga",
		"ciburn.tga",
		"ptmaple02.tga",
		"scuserinterface256_005.tga",
		"scuserinterface256_002.tga",
		"sauserinterface256_006.tga",
		"pmcrates.tga",
		""
	};

	GlobalMemoryStatus(&before);
	for (i=0; *textureNames[i]; ++i)
		TheDisplay->preloadTextureAssets(textureNames[i]);
	GlobalMemoryStatus(&after);

	DEBUG_LOG(("Preloading memory dwAvailPageFile %d --> %d : %d",
		before.dwAvailPageFile, after.dwAvailPageFile, before.dwAvailPageFile - after.dwAvailPageFile));
	DEBUG_LOG(("Preloading memory dwAvailPhys     %d --> %d : %d",
		before.dwAvailPhys, after.dwAvailPhys, before.dwAvailPhys - after.dwAvailPhys));
	DEBUG_LOG(("Preloading memory dwAvailVirtual  %d --> %d : %d",
		before.dwAvailVirtual, after.dwAvailVirtual, before.dwAvailVirtual - after.dwAvailVirtual));

//	preloadTextureNamesGlobalHack2 = preloadTextureNamesGlobalHack;
//	preloadTextureNamesGlobalHack.clear();

}

// ------------------------------------------------------------------------------------------------
/** Given a string name, find the drawable TOC entry (if any) associated with it */
// ------------------------------------------------------------------------------------------------
GameClient::DrawableTOCEntry *GameClient::findTOCEntryByName( AsciiString name )
{

	for( DrawableTOCListIterator it = m_drawableTOC.begin(); it != m_drawableTOC.end(); ++it )
		if( (*it).name == name )
			return &(*it);

	return NULL;

}

// ------------------------------------------------------------------------------------------------
/** Given a drawable TOC identifier, find the drawable TOC if any */
// ------------------------------------------------------------------------------------------------
GameClient::DrawableTOCEntry *GameClient::findTOCEntryById( UnsignedShort id )
{

	for( DrawableTOCListIterator it = m_drawableTOC.begin(); it != m_drawableTOC.end(); ++it )
		if( (*it).id == id )
			return &(*it);

	return NULL;

}

// ------------------------------------------------------------------------------------------------
/** Add an drawable TOC entry */
// ------------------------------------------------------------------------------------------------
void GameClient::addTOCEntry( AsciiString name, UnsignedShort id )
{

	DrawableTOCEntry tocEntry;
	tocEntry.name = name;
	tocEntry.id = id;
	m_drawableTOC.push_back( tocEntry );

}

// ------------------------------------------------------------------------------------------------
static Bool shouldSaveDrawable(const Drawable* draw)
{
	if (draw->testDrawableStatus(DRAWABLE_STATUS_NO_SAVE))
	{
		if (draw->getObject() == NULL)
		{
			return false;
		}
		else
		{
			DEBUG_CRASH(("You should not ever set DRAWABLE_STATUS_NO_SAVE for a Drawable with an object. (%s)",draw->getTemplate()->getName().str()));
		}
	}
	return true;
}

// ------------------------------------------------------------------------------------------------
/** Xfer drawable table of contents */
// ------------------------------------------------------------------------------------------------
void GameClient::xferDrawableTOC( Xfer *xfer )
{

	// version
	XferVersion currentVersion = 1;
	XferVersion version = currentVersion;
	xfer->xferVersion( &version, currentVersion );

	// clear our current table of contents
	m_drawableTOC.clear();

	// xfer the table
	UnsignedInt tocCount = 0;
	if( xfer->getXferMode() == XFER_SAVE )
	{
		AsciiString templateName;

		// generate a new TOC based on the drawables that are in the map
		for( Drawable *draw = getDrawableList(); draw; draw = draw->getNextDrawable() )
		{
			if (!shouldSaveDrawable(draw))
				continue;

			// get the name we're working with
			templateName = draw->getTemplate()->getName();

			// if is this drawable name already in the TOC, skip it
			if( findTOCEntryByName( templateName ) != NULL )
				continue;

			// add this entry to the TOC
			addTOCEntry( draw->getTemplate()->getName(), ++tocCount );

		}

		// xfer entries in the TOC
		xfer->xferUnsignedInt( &tocCount );

		// xfer each TOC entry
		DrawableTOCListIterator it;
		DrawableTOCEntry *tocEntry;
		for( it = m_drawableTOC.begin(); it != m_drawableTOC.end(); ++it )
		{

			// get this toc entry
			tocEntry = &(*it);

			// xfer the name
			xfer->xferAsciiString( &tocEntry->name );

			// xfer the paired id
			xfer->xferUnsignedShort( &tocEntry->id );

		}

	}
	else
	{
		AsciiString templateName;
		UnsignedShort id;

		// how many entries are we going to read
		xfer->xferUnsignedInt( &tocCount );

		// read all the entries
		for( UnsignedInt i = 0; i < tocCount; ++i )
		{

			// read the name
			xfer->xferAsciiString( &templateName );

			// read the id
			xfer->xferUnsignedShort( &id );

			// add this to the TOC
			addTOCEntry( templateName, id );

		}

	}

}

// ------------------------------------------------------------------------------------------------
/** Xfer method for Game Client
  * Version History:
  * 1: Initial
  * 2: Adding mission briefing history
	* 3: Added block markers around drawable data, no version checking is done and therefore
	*		 this version breaks compatibility with previous versions. (CBD)
 */
// ------------------------------------------------------------------------------------------------
void GameClient::xfer( Xfer *xfer )
{

	// version
	XferVersion currentVersion = 3;
	XferVersion version = currentVersion;
	xfer->xferVersion( &version, currentVersion );

	// client frame number
	xfer->xferUnsignedInt( &m_frame );

	//
	// note that we do not do the id counter here, we did it in the game state block because
	// it's important to do that part very early in the load process
	//
	// !!!DON'T DO THIS!!! ----> xfer->xferDrawableID( &m_nextDrawableID ); <---- !!!DON'T DO THIS!!!

	//
	// xfer a table of contents that contain thing template and indentifier pairs.  this
	// table of contents is good for this save file only as unique numbers are only
	// generated and stored for the actual things that are on this map
	//
	xferDrawableTOC( xfer );

	// drawable count
	Drawable *draw;
	UnsignedShort drawableCount = 0;
	for( draw = getDrawableList(); draw; draw = draw->getNextDrawable() )
	{
		if (xfer->getXferMode() == XFER_SAVE && !shouldSaveDrawable(draw))
			continue;
		drawableCount++;
	}
	xfer->xferUnsignedShort( &drawableCount );

	// drawable data
	DrawableTOCEntry *tocEntry;
	ObjectID objectID;
	if( xfer->getXferMode() == XFER_SAVE )
	{

		// iterate all drawables
		for( draw = getDrawableList(); draw; draw = draw->getNextDrawable() )
		{
			if (!shouldSaveDrawable(draw))
				continue;

			// get TOC entry for this drawable
			tocEntry = findTOCEntryByName( draw->getTemplate()->getName() );
			if( tocEntry == NULL )
			{

				DEBUG_CRASH(( "GameClient::xfer - Drawable TOC entry not found for '%s'", draw->getTemplate()->getName().str() ));
				throw SC_INVALID_DATA;

			}

			// xfer toc id entry
			xfer->xferUnsignedShort( &tocEntry->id );

			// begin data block
			xfer->beginBlock();

			// write the object ID this drawable is attached to
			objectID = draw->getObject() ? draw->getObject()->getID() : INVALID_ID;
			xfer->xferObjectID( &objectID );

			// write snapshot data
			xfer->xferSnapshot( draw );

			// end data block
			xfer->endBlock();

		}

	}
	else
	{
		UnsignedShort tocID;
		const ThingTemplate *thingTemplate;
		Int dataSize;

		// read all entries
		for( UnsignedShort i = 0; i < drawableCount; ++i )
		{

			// read toc id entry
			xfer->xferUnsignedShort( &tocID );

			// find TOC entry with this identifier
			tocEntry = findTOCEntryById( tocID );
			if( tocEntry == NULL )
			{

				DEBUG_CRASH(( "GameClient::xfer - No TOC entry match for id '%d'", tocID ));
				throw SC_INVALID_DATA;

			}

			// read data block size
			dataSize = xfer->beginBlock();

			// find matching thing template
			thingTemplate = TheThingFactory->findTemplate( tocEntry->name );
			if( thingTemplate == NULL )
			{

				DEBUG_CRASH(( "GameClient::xfer - Unrecognized thing template '%s', skipping.  ENGINEERS - Are you *sure* it's OK to be ignoring this object from the save file???  Think hard about it!",
											tocEntry->name.str() ));
				xfer->skip( dataSize );
				continue;

			}

			// read the object ID this drawable is attached to (if any)
			xfer->xferObjectID( &objectID );

			//
			// if we have an attached object ID, we won't create a new drawable, we'll use the
			// one that has been created and attached to the object already
			//
			if( objectID != INVALID_ID )
			{
				Object *object = TheGameLogic->findObjectByID( objectID );

				// sanity
				if( object == NULL )
				{

					DEBUG_CRASH(( "GameClient::xfer - Cannot find object '%d' that is supposed to be attached to this drawable '%s'",
												objectID, thingTemplate->getName().str() ));
					throw SC_INVALID_DATA;

				}

				// get the drawable from the object
				draw = object->getDrawable();
				if( draw == NULL )
				{

					DEBUG_CRASH(( "GameClient::xfer - There is no drawable attached to the object '%s' (%d) and there should be",
												object->getTemplate()->getName().str(), object->getID() ));
					throw SC_INVALID_DATA;

				}

				// srj sez: some objects (eg, diguised bombtrucks) may have an "abnormal" drawable. so check.
				//
				// note carefully: we do NOT want to use isEquivalentTo() here, because different object reskins
				// SHOULD count as different templates for our purposes here (which are purely visual). however, we
				// do need to compare getFinalOverride, because draw->getTemplate() is always gonna return the final
				// override, while TheThingFactory->findTemplate does not.
				//
				const ThingTemplate* drawTemplate = draw->getTemplate();
				if (drawTemplate->getFinalOverride() != thingTemplate->getFinalOverride())
				{
					TheGameClient->destroyDrawable( draw );
					draw = TheThingFactory->newDrawable( thingTemplate );
					TheGameLogic->bindObjectAndDrawable(object, draw);
				}

			}
			else
			{

				//
				// there was no object attached to this drawable when we saved, we need to create a
				// whole brand new drawable now
				//
				draw = TheThingFactory->newDrawable( thingTemplate );

				// sanity
				if( draw == NULL )
				{

					DEBUG_CRASH(( "GameClient::xfer - Unable to create drawable for '%s'",
												thingTemplate->getName().str() ));
					throw SC_INVALID_DATA;

				}

			}

			// xfer the drawable data
			xfer->xferSnapshot( draw );

			// end block (not necessary since this is a no-op but symettrically nice)
			xfer->endBlock();

		}

	}

	// xfer the in-game mission briefing history list
	if (version >= 2)
	{
		if( xfer->getXferMode() == XFER_SAVE )
		{
			BriefingList *bList = GetBriefingTextList();
			Int numEntries = bList->size();
			xfer->xferInt(&numEntries);
			DEBUG_LOG(("Saving %d briefing lines", numEntries));
			for (BriefingList::const_iterator bIt = bList->begin(); bIt != bList->end(); ++bIt)
			{
				AsciiString tempStr = *bIt;
				DEBUG_LOG(("'%s'", tempStr.str()));
				xfer->xferAsciiString(&tempStr);
			}
		}
		else // XFER_LOAD
		{
			Int numEntries = 0;
			xfer->xferInt(&numEntries);
			DEBUG_LOG(("Loading %d briefing lines", numEntries));
			UpdateDiplomacyBriefingText(AsciiString::TheEmptyString, TRUE); // clear out briefing list first
			while (numEntries-- > 0)
			{
				AsciiString tempStr;
				xfer->xferAsciiString(&tempStr);
				DEBUG_LOG(("'%s'", tempStr.str()));
				UpdateDiplomacyBriefingText(tempStr, FALSE);
			}
		}
	}

}

// ------------------------------------------------------------------------------------------------
/** Load post process */
// ------------------------------------------------------------------------------------------------
void GameClient::loadPostProcess( void )
{

	//
	// due to the fact that during the load process we have called newDrawable for drawables
	// without objects, and then overwrote their ids with data from the save file, our allocater
	// id may be far higher than it needs to be.  We'll pull it back down as low as we can
	//
	Drawable *draw;
	for( draw = getDrawableList(); draw; draw = draw->getNextDrawable() )
		if( draw->getID() >= m_nextDrawableID )
			m_nextDrawableID = (DrawableID)((UnsignedInt)draw->getID() + 1);

}

// ------------------------------------------------------------------------------------------------
/** CRC */
// ------------------------------------------------------------------------------------------------
void GameClient::crc( Xfer *xfer )
{

}<|MERGE_RESOLUTION|>--- conflicted
+++ resolved
@@ -246,15 +246,11 @@
 
 	INI ini;
 	// Load the DrawGroupInfo here, before the Display Manager is loaded.
-<<<<<<< HEAD
-	printf("GameClient::init() - DEBUG: About to load DrawGroupInfo.ini\n");
+	printf("GameClient::init() - DEBUG: About to load DrawGroupInfo\n");
 	fflush(stdout);
-	ini.load("Data\\INI\\DrawGroupInfo.ini", INI_LOAD_OVERWRITE, NULL);
-	printf("GameClient::init() - DEBUG: DrawGroupInfo.ini loaded successfully\n");
+	ini.loadFileDirectory("Data\\INI\\DrawGroupInfo", INI_LOAD_OVERWRITE, NULL);
+	printf("GameClient::init() - DEBUG: DrawGroupInfo loaded successfully\n");
 	fflush(stdout);
-=======
-	ini.loadFileDirectory("Data\\INI\\DrawGroupInfo", INI_LOAD_OVERWRITE, NULL);
->>>>>>> 1f725705
 
 	// Override the ini values with localized versions:
 	printf("GameClient::init() - DEBUG: About to check TheGlobalLanguageData\n");
