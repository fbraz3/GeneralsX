--- conflicted
+++ resolved
@@ -547,7 +547,6 @@
 
 			}
 
-<<<<<<< HEAD
 		}  // end while
 		
 		printf("INI::load - File parsing completed successfully: %s\n", m_filename.str());
@@ -561,9 +560,6 @@
 
 		// propagate the exception.
 		throw;
-=======
-		}
->>>>>>> 1f725705
 	}
 	catch (...)
 	{
@@ -1724,7 +1720,6 @@
 
 				if (!found)
 				{
-<<<<<<< HEAD
 					// Universal INI Protection (in-block): tolerate unknown fields and keep going
 					// Rationale: many community INIs or modded data include extra lines; aborting here
 					// causes excessive resyncs and hides real issues later in the block. We warn once per line
@@ -1733,10 +1728,6 @@
 						   INI::getLineNum(), field, INI::getFilename().str());
 					fflush(stdout);
 					// Do not throw; allow parser to continue to next line
-=======
-					DEBUG_ASSERTCRASH( 0, ("[LINE: %d - FILE: '%s'] Unknown field '%s' in block '%s'",
-														 INI::getLineNum(), INI::getFilename().str(), field, m_curBlockStart) );
->>>>>>> 1f725705
 				}
 
 			}
@@ -1756,14 +1747,10 @@
 
 		}
 
-<<<<<<< HEAD
 	}  // end while
 	
 	printf("INI::initFromINIMulti - METHOD COMPLETED SUCCESSFULLY\n");
 	fflush(stdout);
-=======
-	}
->>>>>>> 1f725705
 
 }
 
