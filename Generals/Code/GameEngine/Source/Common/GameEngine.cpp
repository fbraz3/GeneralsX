--- conflicted
+++ resolved
@@ -797,13 +797,10 @@
  */
 void GameEngine::execute( void )
 {
-<<<<<<< HEAD
 	printf("GameEngine::execute() - ENTRY POINT - About to create FrameRateLimit\n");
 	FrameRateLimit* frameRateLimit = new FrameRateLimit();
 	printf("GameEngine::execute() - FrameRateLimit created successfully\n");
 
-=======
->>>>>>> a4991a8a
 #if defined(RTS_DEBUG)
 	DWORD startTime = timeGetTime() / 1000;
 #endif
