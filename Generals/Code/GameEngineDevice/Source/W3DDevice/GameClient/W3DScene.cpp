/*
**	Command & Conquer Generals(tm)
**	Copyright 2025 Electronic Arts Inc.
**
**	This program is free software: you can redistribute it and/or modify
**	it under the terms of the GNU General Public License as published by
**	the Free Software Foundation, either version 3 of the License, or
**	(at your option) any later version.
**
**	This program is distributed in the hope that it will be useful,
**	but WITHOUT ANY WARRANTY; without even the implied warranty of
**	MERCHANTABILITY or FITNESS FOR A PARTICULAR PURPOSE.  See the
**	GNU General Public License for more details.
**
**	You should have received a copy of the GNU General Public License
**	along with this program.  If not, see <http://www.gnu.org/licenses/>.
*/

////////////////////////////////////////////////////////////////////////////////
//																																						//
//  (c) 2001-2003 Electronic Arts Inc.																				//
//																																						//
////////////////////////////////////////////////////////////////////////////////

// FILE: W3DScene.cpp /////////////////////////////////////////////////////////
//
// Scene manger for display using W3DDispaly.  A scene manager can customize
// the rendering process, culling, material passes ...
//
// Author: Colin Day, April 2001
//
///////////////////////////////////////////////////////////////////////////////

// SYSTEM INCLUDES ////////////////////////////////////////////////////////////
#ifndef _WIN32
#include <glad/glad.h>  // CRITICAL: GLAD must be included FIRST to avoid OpenGL header conflicts
#endif


#include <stdlib.h>

// USER INCLUDES //////////////////////////////////////////////////////////////
#include "Lib/BaseType.h"
#include "Common/GameUtility.h"
#include "Common/GlobalData.h"
#include "Common/PerfTimer.h"
#include "Common/Player.h"
#include "Common/PlayerList.h"
#include "GameLogic/Object.h"
#include "GameLogic/GameLogic.h"
#include "GameClient/Drawable.h"
#include "GameClient/ParticleSys.h"
#include "GameClient/Color.h"
#include "GameClient/View.h"
#include "W3DDevice/GameClient/HeightMap.h"
#include "W3DDevice/GameClient/W3DScene.h"
#include "W3DDevice/GameClient/W3DDynamicLight.h"
#include "W3DDevice/GameClient/W3DShadow.h"
#include "W3DDevice/GameClient/W3DStatusCircle.h"
#include "W3DDevice/GameClient/W3DCustomScene.h"
#include "W3DDevice/GameClient/W3DShroud.h"
#include "WW3D2/camera.h"
#include "WW3D2/dx8renderer.h"
#include "WW3D2/sortingrenderer.h"
#include "WW3D2/dx8wrapper.h"
#include "WW3D2/light.h"
#include "WW3D2/matpass.h"
#include "WW3D2/shader.h"
#include "WW3D2/dx8caps.h"
#include "WW3D2/colorspace.h"


///////////////////////////////////////////////////////////////////////////////
// DEFINITIONS ////////////////////////////////////////////////////////////////
///////////////////////////////////////////////////////////////////////////////
///@todo: Remove these globals since we no longer need W3D to call them for us.
extern void PrepareShadows();
extern void DoTrees(RenderInfoClass & rinfo);
extern void DoShadows(RenderInfoClass & rinfo, Bool stencilPass);
extern void DoParticles(RenderInfoClass & rinfo);

// No texturing, no zbuffer reading/writing, primary gradient, no
// blending, no fogging - mostly for use in solid-colored opaque objects.
#define SC_PLAYER_COLOR ( SHADE_CNST(ShaderClass::PASS_ALWAYS, ShaderClass::DEPTH_WRITE_DISABLE, ShaderClass::COLOR_WRITE_ENABLE, \
	ShaderClass::SRCBLEND_ONE, ShaderClass::DSTBLEND_ZERO, ShaderClass::FOG_DISABLE, ShaderClass::GRADIENT_MODULATE, ShaderClass::SECONDARY_GRADIENT_DISABLE, \
	ShaderClass::TEXTURING_DISABLE, ShaderClass::ALPHATEST_DISABLE, ShaderClass::CULL_MODE_ENABLE, \
	ShaderClass::DETAILCOLOR_DISABLE, ShaderClass::DETAILALPHA_DISABLE) )
static ShaderClass PlayerColorShader(SC_PLAYER_COLOR);

//=============================================================================
// RTS3DScene::RTS3DScene
//=============================================================================
/** */
//=============================================================================
RTS3DScene::RTS3DScene()
{
	setName("RTS3DScene");
	m_drawTerrainOnly = false;
	m_numGlobalLights=0;
	Int i=0;
	for (; i<LightEnvironmentClass::MAX_LIGHTS; i++)
	{
		m_globalLight[i]=NULL;
		m_infantryLight[i]=NEW_REF( LightClass, (LightClass::DIRECTIONAL) );
	}

	m_scratchLight = NEW_REF( LightClass, (LightClass::DIRECTIONAL) );
//	REF_PTR_SET(m_globalLight[lightIndex], pLight);

#if ENABLE_CONFIGURABLE_SHROUD
	if (TheGlobalData->m_shroudOn)
		m_shroudMaterialPass = NEW_REF(W3DShroudMaterialPassClass,());
	else
		m_shroudMaterialPass = NULL;
#else
	m_shroudMaterialPass = NEW_REF(W3DShroudMaterialPassClass,());
#endif

	m_maskMaterialPass = NEW_REF(W3DMaskMaterialPassClass,());
	m_customPassMode = SCENE_PASS_DEFAULT;

	m_heatVisionMaterialPass = NEW_REF(MaterialPassClass,());
	m_heatVisionOnlyPass = NEW_REF(MaterialPassClass,());
	VertexMaterialClass *heatVisionMtl = NEW_REF(VertexMaterialClass,());
	heatVisionMtl->Set_Lighting(true);
	heatVisionMtl->Set_Ambient(0,0,0);
	heatVisionMtl->Set_Diffuse(0.02f,0.01f,0.00f);
	heatVisionMtl->Set_Emissive(0.5f,0.2f,0.0f);
	m_heatVisionMaterialPass->Set_Material(heatVisionMtl);
	ShaderClass heatVisionShader=ShaderClass::_PresetAdditiveSolidShader;
	heatVisionShader.Set_Depth_Compare(ShaderClass::PASS_EQUAL);
	m_heatVisionMaterialPass->Set_Shader(heatVisionShader);
	heatVisionMtl->Release_Ref();
	heatVisionShader.Set_Depth_Compare(ShaderClass::PASS_LEQUAL);
	heatVisionShader.Set_Depth_Mask(ShaderClass::DEPTH_WRITE_DISABLE);
	m_heatVisionOnlyPass->Set_Material(heatVisionMtl);
	m_heatVisionOnlyPass->Set_Shader(heatVisionShader);

	//Allocate memory to hold queue of visible render objects that need to be drawn last
	//because they are forced translucent.
	m_translucentObjectsCount = 0;
	if (TheGlobalData->m_maxVisibleTranslucentObjects > 0)
		m_translucentObjectsBuffer = NEW RenderObjClass* [TheGlobalData->m_maxVisibleTranslucentObjects];
	else
		m_translucentObjectsBuffer = NULL;

	m_numPotentialOccluders=0;
	m_numPotentialOccludees=0;
	m_numNonOccluderOrOccludee=0;
	m_occludedObjectsCount=0;

	if (TheGlobalData->m_maxVisibleOccluderObjects > 0)
		m_potentialOccluders = NEW RenderObjClass* [TheGlobalData->m_maxVisibleOccluderObjects];
	else
		m_potentialOccluders = NULL;

	if (TheGlobalData->m_maxVisibleOccludeeObjects > 0)
		m_potentialOccludees = NEW RenderObjClass* [TheGlobalData->m_maxVisibleOccludeeObjects];
	else
		m_potentialOccludees = NULL;

	if (TheGlobalData->m_maxVisibleNonOccluderOrOccludeeObjects > 0)
		m_nonOccludersOrOccludees = NEW RenderObjClass* [TheGlobalData->m_maxVisibleNonOccluderOrOccludeeObjects];
	else
		m_nonOccludersOrOccludees = NULL;

	//Modify the shader to make occlusion transparent
	ShaderClass shader = PlayerColorShader;
	shader.Set_Src_Blend_Func(ShaderClass::SRCBLEND_SRC_ALPHA);
	shader.Set_Dst_Blend_Func(ShaderClass::DSTBLEND_ONE_MINUS_SRC_ALPHA);

#ifdef USE_NON_STENCIL_OCCLUSION
		for (i=0; i<MAX_PLAYER_COUNT; i++)
		{
			m_occludedMaterialPass[i]=NEW_REF(MaterialPassClass,());
			VertexMaterialClass * vmtl = NEW_REF(VertexMaterialClass,());
			vmtl->Set_Lighting(true);
			vmtl->Set_Ambient(0,0,0);	//we're only using emissive so kill all other lights.
			vmtl->Set_Diffuse(0,0,0);
			m_occludedMaterialPass[i]->Set_Material(vmtl);
			m_occludedMaterialPass[i]->Set_Shader(shader);
			vmtl->Release_Ref();	//material pass is holding the pointer so release ref.
		}
#else
		for (i=0; i<MAX_PLAYER_COUNT; i++)
			m_occludedMaterialPass[i]=NULL;
#endif

}

//=============================================================================
// RTS3DScene::~RTS3DScene
//=============================================================================
/** */
//=============================================================================
RTS3DScene::~RTS3DScene()
{
	Int i=0;
	for (; i<LightEnvironmentClass::MAX_LIGHTS; i++)
	{
		REF_PTR_RELEASE(m_globalLight[i]);
		REF_PTR_RELEASE(m_infantryLight[i]);
	}

	REF_PTR_RELEASE(m_scratchLight);

	REF_PTR_RELEASE(m_shroudMaterialPass);

	REF_PTR_RELEASE(m_maskMaterialPass);

	REF_PTR_RELEASE(m_heatVisionMaterialPass);

	REF_PTR_RELEASE(m_heatVisionOnlyPass);

	delete [] m_translucentObjectsBuffer;
	delete [] m_nonOccludersOrOccludees;
	delete [] m_potentialOccludees;
	delete [] m_potentialOccluders;

	for (i=0; i<MAX_PLAYER_COUNT; i++)
	{
		REF_PTR_RELEASE(m_occludedMaterialPass[i]);
	}
}


void	RTS3DScene::setGlobalLight(LightClass *pLight, Int lightIndex)
{
	if (m_numGlobalLights < (lightIndex+1))
		m_numGlobalLights=(lightIndex+1);
	REF_PTR_SET(m_globalLight[lightIndex], pLight);
}

/**Find all objects which need to be drawn in a special way because they are occluded by other
objects.
@todo:  Need some kind of scene subdivision or find way to use Partition manger to speed up the ray
intersection tests.  Maybe truncate the ray to terrain length before using it?
*/
void RTS3DScene::flagOccludedObjects(CameraClass * camera)
{
	Vector3 camPosition=camera->Get_Position();

	//Find which objects are actually occluded
	RenderObjClass **occludee=m_potentialOccludees;
	LineSegClass lineseg;
	CastResultStruct result;
	Bool hit=FALSE;
	Vector3 newEndPoint;
	result.ComputeContactPoint=false;
	RayCollisionTestClass raytest(lineseg,&result,COLL_TYPE_ALL,false,false);
	raytest.CollisionType=COLL_TYPE_ALL;

	m_occludedObjectsCount=0;

	for (Int i=0; i<m_numPotentialOccludees; i++,occludee++)
	{
		raytest.Ray.Set(camPosition,(*occludee)->Get_Position());

		RenderObjClass **occluder=m_potentialOccluders;

		//Check this object against all other possible blocking objects
		for (Int j=0; j<m_numPotentialOccluders; j++,occluder++)
		{
			// Do a quick ray-sphere test (Graphics Gems I,  p388)
			RenderObjClass *robj=*occluder;

			const SphereClass *sphere = &robj->Get_Bounding_Sphere();

			// make a vector from the ray origin to the sphere center
			Vector3 sphere_vector(sphere->Center - raytest.Ray.Get_P0());

			// get the dot product between the sphere_vector and the ray vector
			Real Alpha = Vector3::Dot_Product(sphere_vector, raytest.Ray.Get_Dir());

			Real Beta = sphere->Radius * sphere->Radius - (Vector3::Dot_Product(sphere_vector, sphere_vector) - Alpha * Alpha);

			if(Beta < 0.0f)
				continue;	//no intersection

			//Do a more accurate test against object geometry
			if (robj->Cast_Ray(raytest))
			{
				//Found an object closer than last closest object
				//Adjust our results and refine search
				raytest.CollidedRenderObj = robj;
				hit=TRUE;
				//reset the result space for next test
				result.StartBad = false;
				result.Fraction = 1.0f;
				break;
			}
		}
		if (hit)
		{
			//occludee was blocked by something so flag it for custom rendering
			DrawableInfo *drawInfo=(DrawableInfo *)(*occludee)->Get_User_Data();
			drawInfo->m_flags |= DrawableInfo::ERF_IS_OCCLUDED;
			m_potentialOccludees[m_occludedObjectsCount++] = *occludee;
		}
	}
}

//=============================================================================
// RTS3DScene::castRay
//=============================================================================
/** Does a ray intersection test against objects in our scene.
	By default, it only tests objects determined to be visible to the user.
	Setting testAll forces it to test all objects in the scene.
	CollisionType is used as a mask to ignore certain types of objects.
 */
//=============================================================================
Bool RTS3DScene::castRay(RayCollisionTestClass & raytest, Bool testAll, Int collisionType)
{
// this shouldn't be necessary here, and would be an undesirable performance hit.
// if you ever add or modify code here, it MIGHT become necessary... so do so with caution. (srj)
//#ifdef DIRTY_CONDITION_FLAGS
//	StDrawableDirtyStuffLocker lockDirtyStuff;
//#endif

	//temporary results for each object tested
	CastResultStruct result;
	RayCollisionTestClass tempRayTest(raytest.Ray,&result);
	Vector3 newEndPoint;
	Bool hit=FALSE;

	tempRayTest.CollisionType = COLL_TYPE_ALL;
	//check if a mesh is translucent before colliding with it. Skips headlights, etc.
	tempRayTest.CheckTranslucent = true;

	RefRenderObjListIterator it(&RenderList);

	// select the first object
	it.First();

	while (!it.Is_Done())
	{
		// get the render object
		RenderObjClass * robj = it.Peek_Obj();
		it.Next();

		// only intersect if it was visible or if we must test all
		if(robj->Get_Collision_Type() & collisionType && (testAll || robj->Is_Really_Visible()))
		{
			// Do a quick ray-sphere test (Graphics Gems I,  p388)
			const SphereClass *sphere = &robj->Get_Bounding_Sphere();

			// make a vector from the ray origin to the sphere center
			Vector3 sphere_vector(sphere->Center - tempRayTest.Ray.Get_P0());

			// get the dot product between the sphere_vector and the ray vector
			Real Alpha = Vector3::Dot_Product(sphere_vector, tempRayTest.Ray.Get_Dir());

			Real Beta = sphere->Radius * sphere->Radius - (Vector3::Dot_Product(sphere_vector, sphere_vector) - Alpha * Alpha);

			if(Beta < 0.0f)
				continue;	//no intersection

			//Do a more accurate test against object geometry
			if (robj->Cast_Ray(tempRayTest))
			{
				//Found an object closer than last closest object
				//Adjust our results and refine search
				raytest.CollidedRenderObj = robj;
				hit=TRUE;
				//Refine search by making ray shorter
				tempRayTest.Ray.Compute_Point(tempRayTest.Result->Fraction,&newEndPoint);
				tempRayTest.Ray.Set(raytest.Ray.Get_P0(),newEndPoint);
				//intersection point is at the end of shortened ray, so adjust fraction to 1.0
				tempRayTest.Result->Fraction=1.0f;
			}
		}
	}

	//Store results of ray intersection test including a clipped ray that ends on object.
	raytest.Ray=tempRayTest.Ray;
	return hit;
}

//=============================================================================
// RTS3DScene::Visibility_Check
//=============================================================================
/** Custom visibility check method for the RTS3DScene, we can put optimized
  * culling methods in here */
//=============================================================================
void RTS3DScene::Visibility_Check(CameraClass * camera)
{
#ifdef DIRTY_CONDITION_FLAGS
	StDrawableDirtyStuffLocker lockDirtyStuff;
#endif

	RefRenderObjListIterator it(&RenderList);
	DrawableInfo *drawInfo = NULL;
	Drawable	*draw = NULL;
	RenderObjClass * robj;

	m_numPotentialOccluders=0;
	m_numPotentialOccludees=0;
	m_translucentObjectsCount=0;
	m_numNonOccluderOrOccludee=0;

	Int currentFrame = TheGameLogic ? TheGameLogic->getFrame() : 0;
	if (currentFrame <= TheGlobalData->m_defaultOcclusionDelay)
		currentFrame = TheGlobalData->m_defaultOcclusionDelay+1;	//make sure occlusion is enabled when game starts (frame 0).

	if (ShaderClass::Is_Backface_Culling_Inverted())
	{
		//we are rendering reflections
		///@todo: Have better flag to detect reflection pass

		// Loop over all top-level RenderObjects in this scene. If the bounding sphere is not in front
		// of all the frustum planes, it is invisible.
		for (it.First(); !it.Is_Done(); it.Next()) {

			robj = it.Peek_Obj();

			draw=NULL;
			drawInfo = (DrawableInfo *)robj->Get_User_Data();
			if (drawInfo)
				draw=drawInfo->m_drawable;

			if( draw )
			{
				if (robj->Is_Force_Visible()) {
					robj->Set_Visible(true);
				} else {
					robj->Set_Visible(draw->getDrawsInMirror() && !camera->Cull_Sphere(robj->Get_Bounding_Sphere()));
				}
			}
			else
			{
				//perform normal culling on non-drawables
				if (robj->Is_Force_Visible()) {
					robj->Set_Visible(true);
				} else {
					robj->Set_Visible(!camera->Cull_Sphere(robj->Get_Bounding_Sphere()));
				}
			}
		}
	}
	else
	{

		// Loop over all top-level RenderObjects in this scene. If the bounding sphere is not in front
		// of all the frustum planes, it is invisible.
		for (it.First(); !it.Is_Done(); it.Next()) {

			robj = it.Peek_Obj();

			if (robj->Is_Force_Visible()) {
				robj->Set_Visible(true);
			} else if (robj->Is_Hidden()) {
				robj->Set_Visible(false);
			} else {

				bool isVisible=!camera->Cull_Sphere(robj->Get_Bounding_Sphere());

				if (isVisible)
				{
					//need to keep track of occluders and occludees for subsequent code.
					drawInfo = (DrawableInfo *)robj->Get_User_Data();
					if (drawInfo && (draw=drawInfo->m_drawable) != NULL)
					{
						if (draw->isDrawableEffectivelyHidden() || draw->getFullyObscuredByShroud())
						{	robj->Set_Visible(false);
							continue;
						}
						//assume normal rendering.
						drawInfo->m_flags = DrawableInfo::ERF_IS_NORMAL;	//clear any rendering flags that may be in effect.

						if (draw->getEffectiveOpacity() != 1.0f && m_translucentObjectsCount < TheGlobalData->m_maxVisibleTranslucentObjects)
						{
							drawInfo->m_flags = DrawableInfo::ERF_IS_TRANSLUCENT;
							m_translucentObjectsBuffer[m_translucentObjectsCount++] = robj;
						}
						else if (TheGlobalData->m_enableBehindBuildingMarkers && TheGameLogic && TheGameLogic->getShowBehindBuildingMarkers())
						{
							//visible drawable. Check if it's either an occluder or occludee
							if (draw->isKindOf(KINDOF_STRUCTURE) && m_numPotentialOccluders < TheGlobalData->m_maxVisibleOccluderObjects)
							{
								//object which could occlude other objects that need to be visible.
								m_potentialOccluders[m_numPotentialOccluders++]=robj;
								drawInfo->m_flags |= DrawableInfo::ERF_POTENTIAL_OCCLUDER;
							}
							else if (draw->getObject() &&
									(draw->isKindOf(KINDOF_SCORE) || draw->isKindOf(KINDOF_SCORE_CREATE) || draw->isKindOf(KINDOF_SCORE_DESTROY) || draw->isKindOf(KINDOF_MP_COUNT_FOR_VICTORY)) &&
									(draw->getObject()->getSafeOcclusionFrame()) <= currentFrame && m_numPotentialOccludees < TheGlobalData->m_maxVisibleOccludeeObjects)
							{
								//object which could be occluded but still needs to be visible.
								m_potentialOccludees[m_numPotentialOccludees++]=robj;
								drawInfo->m_flags |= DrawableInfo::ERF_POTENTIAL_OCCLUDEE;
							}
							else if (drawInfo->m_flags == DrawableInfo::ERF_IS_NORMAL && m_numNonOccluderOrOccludee < TheGlobalData->m_maxVisibleNonOccluderOrOccludeeObjects)
							{
								//regular object with no custom effects but still needs to be delayed to get the occlusion feature to work correctly.
								m_nonOccludersOrOccludees[m_numNonOccluderOrOccludee++]=robj;
								drawInfo->m_flags |= DrawableInfo::ERF_IS_NON_OCCLUDER_OR_OCCLUDEE;
							}
						}
					}
				}

				robj->Set_Visible(isVisible);
			}

			///@todo: We're not using LOD yet so I disabled this code. MW
			// Also, should check how multiple passes (reflections) get along
			// with the LOD manager - we're rendering double the load it thinks we are.
			// Prepare visible objects for LOD:
			//	if (robj->Is_Really_Visible()) {
			//			robj->Prepare_LOD(*camera);
			//		}
		}
	}

   Visibility_Checked = true;
}

//============================================================================
// RTS3DScene::renderSingleDrawable
//=============================================================================
/** Renders a single drawable entity. */
//=============================================================================
void RTS3DScene::renderSpecificDrawables(RenderInfoClass &rinfo, Int numDrawable, Drawable **theDrawables)
{
#ifdef DIRTY_CONDITION_FLAGS
	StDrawableDirtyStuffLocker lockDirtyStuff;
#endif
	const Int localPlayerIndex = rts::getObservedOrLocalPlayerIndex_Safe();
	RefRenderObjListIterator it(&UpdateList);
	// loop through all render objects in the list:
	for (it.First(&RenderList); !it.Is_Done();)
	{
		RenderObjClass *robj;
		// get the render object
		robj = it.Peek_Obj();

		it.Next();	//advance to next object in case this one gets deleted during renderOneObject().

		DrawableInfo *drawInfo = (DrawableInfo *)robj->Get_User_Data();
		Drawable *draw=NULL;
		if (drawInfo)
			draw = drawInfo->m_drawable;
		if (!draw) continue;
		Bool match = false;
		for (Int i = 0; i<numDrawable; i++) {
			if (theDrawables[i] == draw) {
				match = true;
				break;
			}
		}
		if (match) {
			renderOneObject(rinfo, robj, localPlayerIndex);
		}
	}
}

//============================================================================
// RTS3DScene::renderOneObject
//=============================================================================
/** Renders a single drawable entity. */
//=============================================================================
void RTS3DScene::renderOneObject(RenderInfoClass &rinfo, RenderObjClass *robj, Int localPlayerIndex)
{
	Drawable *draw = NULL;
	DrawableInfo *drawInfo = NULL;
	Bool drawableHidden=FALSE;
	Object* obj = NULL;
	ObjectShroudStatus ss=OBJECTSHROUD_INVALID;
	Bool doExtraMaterialPop=FALSE;
	Bool doExtraFlagsPop=FALSE;
	LightClass **sceneLights=m_globalLight;

	if (robj->Class_ID() == RenderObjClass::CLASSID_IMAGE3D	)
	{
		robj->Render(rinfo);	//notify decals system that this track is visible
		return;	//decals are not lit by this system yet so skip rest of lighting
	}

	LightEnvironmentClass lightEnv;
	SphereClass sph = robj->Get_Bounding_Sphere();
	drawInfo = (DrawableInfo *)robj->Get_User_Data();
	if (drawInfo)
	{
		draw = drawInfo->m_drawable;
		//If we have a drawInfo but not drawable, we must be dealing with
		//a ghost object which is always fogged.
		if (!draw)
			ss = OBJECTSHROUD_FOGGED;
	}

	// all this ambient business no longer handles the tinting and flashing stuff,
	// but it does still light the drawable explicitly, and can be fudged like this
	// infantry test does, here...
	// the tint has been delegated to the getTint() stuff, below... MLorenzen
	Vector3 ambient = Get_Ambient_Light();
	if (draw && (drawableHidden=draw->isDrawableEffectivelyHidden()) != TRUE)
	{
#ifdef NOT_IN_USE
		const Vector3* drawAmbient = draw->getAmbientLight();
		if (drawAmbient)
			ambient.Add(ambient, *drawAmbient, &ambient);
#endif
		obj = draw->getObject();
		if (obj) {
			ss = obj->getShroudedStatus(localPlayerIndex);
			// For objects like planes, that pop out of the shroud, fire, then head back,
			// we keep drawing them for 2 seconds after they return to the fogged area,
			// so the player can see them and missiles chasing them.  jba.
			if (ss == OBJECTSHROUD_CLEAR) {
				draw->setShroudClearFrame(TheGameLogic->getFrame());
			}	else if (ss >= OBJECTSHROUD_FOGGED && draw->getShroudClearFrame() != InvalidShroudClearFrame) {
				UnsignedInt limit = 2*LOGICFRAMES_PER_SECOND;
				if (obj->isEffectivelyDead()) {
					limit += 3*LOGICFRAMES_PER_SECOND;
				}
				if (TheGameLogic->getFrame() < limit + draw->getShroudClearFrame()) {
					// It's been less than 2 seconds since we could see them clear, so keep showing them.
					ss = OBJECTSHROUD_PARTIAL_CLEAR;
				}
			}
 			if (!robj->Peek_Scene())
 				return;	//this object was removed by the getShroudedStatus() call.
		}
		else
		{
			//drawable with no object so no way to know if it's shrouded.
			ss = OBJECTSHROUD_CLEAR;	//assume not shrouded/fogged.
			//Check to see if there is another unrelated object which controls the shroud status
			//(Hack for prison camps which contain enemy prisoner drawables)
			if (drawInfo->m_shroudStatusObjectID != INVALID_ID)
			{
				Object *shroudObject=TheGameLogic->findObjectByID(drawInfo->m_shroudStatusObjectID);
				if (shroudObject && shroudObject->getShroudedStatus(localPlayerIndex) >= OBJECTSHROUD_FOGGED)
					ss = OBJECTSHROUD_SHROUDED;	//we will assume that drawables without objects are 'particle' like and therefore don't need drawing if fogged/shrouded.
			}
		}

		if (draw->isKindOf(KINDOF_INFANTRY))
		{
			ambient = m_infantryAmbient;
			sceneLights = m_infantryLight;
		}

		lightEnv.Reset(sph.Center, ambient);


		// HANDLE THE SPECIAL DRAWABLE-LEVEL COLORING SETTINGS FIRST

		const Vector3 *tintColor = NULL;
		const Vector3 *selectionColor = NULL;

		tintColor			 = draw->getTintColor();
		selectionColor = draw->getSelectionColor();

		if ( tintColor || selectionColor )
		{
			Vector3 sumTint, temp, restore;

			sumTint.Set(0,0,0);

			if (tintColor)
				Vector3::Add(sumTint, *tintColor, &sumTint);
			if (selectionColor)
				Vector3::Add(sumTint, *selectionColor, &sumTint);

			for (Int globalLightIndex = 0; globalLightIndex < m_numGlobalLights; globalLightIndex++)
			{
				sceneLights[globalLightIndex]->Get_Diffuse( &temp );
				restore = temp;

				Vector3::Add(temp, sumTint, &temp);

				sceneLights[globalLightIndex]->Set_Diffuse( temp );
				lightEnv.Add_Light(*sceneLights[globalLightIndex]);
				sceneLights[globalLightIndex]->Set_Diffuse( restore );

			}

			temp = lightEnv.Get_Equivalent_Ambient();
			Vector3::Add(sumTint, temp, &temp );

			lightEnv.Set_Output_Ambient( temp );

		}
		else // no funny coloring going on, so just add the lights normally
		{
			for (Int globalLightIndex = 0; globalLightIndex < m_numGlobalLights; globalLightIndex++)
			{
				lightEnv.Add_Light(*sceneLights[globalLightIndex]);
			}
		}

		//Apply custom render pass for any drawables with heatvision enabled
		if (draw->getHeatVisionOpacity() != 0 )
		{
			rinfo.materialPassEmissiveOverride = draw->getHeatVisionOpacity();
			if (draw->getStealthLook() == STEALTHLOOK_VISIBLE_DETECTED )
			{
				// THIS WILL EXPLICITLY SKIP THE FIRST PASS SO THAT HEATVISION ONLY WILL RENDER
				rinfo.Push_Override_Flags(RenderInfoClass::RINFO_OVERRIDE_ADDITIONAL_PASSES_ONLY);
				rinfo.Push_Material_Pass(m_heatVisionOnlyPass);
				doExtraFlagsPop=TRUE;
			}
			else
			{
				//THIS CALLS FOR THE HEATVISION TO RENDER
				rinfo.Push_Material_Pass(m_heatVisionMaterialPass);
			}
			doExtraMaterialPop=TRUE;
		}
	}
	else
	{
		//either no drawable or it is hidden
		if (drawableHidden)
			return;	//don't bother with anything else

		//Render object without a drawable.  Must be either some fluff/debug object or a ghostObject.
		if (ss == OBJECTSHROUD_FOGGED)
		{
			//Must be ghost object because we don't fog normal things.  Fogged objects always have a predefined
			//lighting environment applied which emulates the look of fog.
			rinfo.light_environment = &m_foggedLightEnv;
			robj->Render(rinfo);
			rinfo.light_environment = NULL;
			return;
		}
		else
		{
			lightEnv.Reset(sph.Center, ambient);
			for (Int globalLightIndex = 0; globalLightIndex < m_numGlobalLights; globalLightIndex++)
				lightEnv.Add_Light(*m_globalLight[globalLightIndex]);
		}
	}

	if (!drawableHidden)
	{
		//standard scene lights
		RefRenderObjListIterator it2(&LightList);
		for (it2.First(); !it2.Is_Done(); it2.Next())
		{
			LightClass *pLight = (LightClass*)it2.Peek_Obj();
			SphereClass lSph = pLight->Get_Bounding_Sphere();
			Bool cull = (pLight->Get_Type() == LightClass::POINT && !Spheres_Intersect(sph, lSph));
			if (!cull) {
				lightEnv.Add_Light(*pLight);
			}
		}

		// dynamic lights
		RefRenderObjListIterator dynaLightIt(&m_dynamicLightList);
		for (dynaLightIt.First(); !dynaLightIt.Is_Done(); dynaLightIt.Next())
		{
			W3DDynamicLight* pDyna = (W3DDynamicLight*)dynaLightIt.Peek_Obj();
			if (!pDyna->isEnabled()) {
				continue;
			}
			SphereClass lSph = pDyna->Get_Bounding_Sphere();
			if (pDyna->Get_Type() == LightClass::POINT && !Spheres_Intersect(sph, lSph)) {
				continue;
			}
			lightEnv.Add_Light(*(LightClass*)dynaLightIt.Peek_Obj());
		}

		lightEnv.Pre_Render_Update(rinfo.Camera.Get_Transform());
		rinfo.light_environment = &lightEnv;

		if (drawInfo)
		{
#if ENABLE_CONFIGURABLE_SHROUD
			if (!TheGlobalData->m_shroudOn)
				ss = OBJECTSHROUD_CLEAR;
#endif

			if (m_customPassMode == SCENE_PASS_DEFAULT)
			{
				if (ss <= OBJECTSHROUD_CLEAR)
				{
					robj->Render(rinfo);
				}
				else
				{
					rinfo.Push_Material_Pass(m_shroudMaterialPass);
					robj->Render(rinfo);
					rinfo.Pop_Material_Pass();
				}
			}
			else if (m_maskMaterialPass)
			{
				rinfo.Push_Material_Pass(m_maskMaterialPass);
				rinfo.Push_Override_Flags(RenderInfoClass::RINFO_OVERRIDE_ADDITIONAL_PASSES_ONLY);
				robj->Render(rinfo);
				rinfo.Pop_Override_Flags();
				rinfo.Pop_Material_Pass();
			}
		}
		else
		{
			robj->Render(rinfo);
		}
	}

	rinfo.light_environment = NULL;
	if (doExtraMaterialPop)	//check if there is an extra material on the stack from the heatvision effect.
		rinfo.Pop_Material_Pass();
	if (doExtraFlagsPop)
		rinfo.Pop_Override_Flags();	//flags used to disable base pass and only render custom heat vision pass.
}

//DECLARE_PERF_TIMER(translucentRender)

/**Draw everything that was submitted from this scene*/
void RTS3DScene::Flush(RenderInfoClass & rinfo)
{
	// TheSuperHackers @bugfix Now always prepares shadows to guarantee correct state before doing any
	// shadow draw calls. Originally just drawing shadows for trees would not properly prepare shadows.
	PrepareShadows();

	//don't draw shadows in this mode because they interfere with destination alpha or are invisible (wireframe)
	if (m_customPassMode == SCENE_PASS_DEFAULT && Get_Extra_Pass_Polygon_Mode() == EXTRA_PASS_DISABLE)
		DoShadows(rinfo, false);	//draw all non-stencil shadows (decals) since they fall under other objects.

	TheDX8MeshRenderer.Flush();	//draw all non-translucent objects.

	//draw all non-translucent objects which were separated because they are hidden and need custom rendering.
#ifdef USE_NON_STENCIL_OCCLUSION
	flushOccludedObjects(rinfo);
#else
	if (DX8Wrapper::Has_Stencil())
		flushOccludedObjectsIntoStencil(rinfo);
#endif
	// Draw the trees last so they alpha blend onto everything correctly.
	DoTrees(rinfo);

	//don't draw shadows in this mode because they interfere with destination alpha
	if (m_customPassMode == SCENE_PASS_DEFAULT && Get_Extra_Pass_Polygon_Mode() == EXTRA_PASS_DISABLE)
		DoShadows(rinfo, true);	//draw all stencil shadows

	WW3D::Render_And_Clear_Static_Sort_Lists(rinfo);	//draws things like water

	if (m_customPassMode == SCENE_PASS_DEFAULT && Get_Extra_Pass_Polygon_Mode() == EXTRA_PASS_DISABLE)
		flushTranslucentObjects(rinfo);	//draw all translucent meshes which don't need per-polygon sorting.

	{
		//USE_PERF_TIMER(translucentRender)

		//don't draw transparent in this mode because they interfere with destination alpha
		if (m_customPassMode == SCENE_PASS_DEFAULT && Get_Extra_Pass_Polygon_Mode() == EXTRA_PASS_DISABLE)
			DoParticles(rinfo);	//queue up particles for rendering.

		SortingRendererClass::Flush();	//draw sorted translucent polygons like particles.
	}
	TheDX8MeshRenderer.Clear_Pending_Delete_Lists();
}

/**Generate a predefined light environment(s) that will be applied to many objects.  Useful for things like totally fogged
objects and most generic map objects that are not lit by dynamic lights.*/
void RTS3DScene::updateFixedLightEnvironments(RenderInfoClass & rinfo)
{
	//Figure out how dimly lit fogged objects should be compared to fully lit.
	Real foggedLightFrac = (Real)TheGlobalData->m_fogAlpha/(Real)TheGlobalData->m_clearAlpha;
	Vector3 oldDiffuse;
	Real infantryLightScale;
	if( TheGlobalData->m_scriptOverrideInfantryLightScale != -1.0f )
		infantryLightScale = TheGlobalData->m_scriptOverrideInfantryLightScale;
	else
		infantryLightScale = TheGlobalData->m_infantryLightScale[TheGlobalData->m_timeOfDay];

	//Generate the default light environment
	m_defaultLightEnv.Reset(Vector3(0,0,0), Get_Ambient_Light());
	m_foggedLightEnv.Reset(Vector3(0,0,0), Get_Ambient_Light()*foggedLightFrac);

	for (Int globalLightIndex = 0; globalLightIndex < m_numGlobalLights; globalLightIndex++)
	{
		m_defaultLightEnv.Add_Light(*m_globalLight[globalLightIndex]);
		//copy default lighting for infantry so we can tweak it.
		*m_infantryLight[globalLightIndex]=*m_globalLight[globalLightIndex];
		m_globalLight[globalLightIndex]->Get_Diffuse(&oldDiffuse);
		m_infantryLight[globalLightIndex]->Set_Diffuse(oldDiffuse*infantryLightScale);
		m_globalLight[globalLightIndex]->Get_Ambient(&oldDiffuse);
		m_infantryLight[globalLightIndex]->Set_Ambient(oldDiffuse*infantryLightScale);
		m_infantryLight[globalLightIndex]->Set_Transform(m_globalLight[globalLightIndex]->Get_Transform());

		//copy the normal light for fog so we can modify it
		m_scratchLight->Set_Transform(m_globalLight[globalLightIndex]->Get_Transform());
		//modify light with attenuated value to adjust for fog.
		m_globalLight[globalLightIndex]->Get_Diffuse(&oldDiffuse);
		m_scratchLight->Set_Diffuse(oldDiffuse*foggedLightFrac);
		m_globalLight[globalLightIndex]->Get_Ambient(&oldDiffuse);
		m_scratchLight->Set_Ambient(oldDiffuse*foggedLightFrac);
		m_foggedLightEnv.Add_Light(*m_scratchLight);
	}

	m_defaultLightEnv.Pre_Render_Update(rinfo.Camera.Get_Transform());
	m_foggedLightEnv.Pre_Render_Update(rinfo.Camera.Get_Transform());

	m_infantryAmbient = Get_Ambient_Light();// * infantryLightScale;	//for now don't adjust ambient so that we don't lose directional lighting.
}

/**Generate custom rendering passes for each potential player color.  This is currently only used
to render occluded objects using the color of the player*/
void RTS3DScene::updatePlayerColorPasses(void)
{
#ifdef USE_NON_STENCIL_OCCLUSION
	Vector3 hsv,rgb;

	if (TheGlobalData->m_enableBehindBuildingMarkers && TheGameLogic->getShowBehindBuildingMarkers())
	{
		Int numPlayers=ThePlayerList->getPlayerCount();

		for (Int i=0; i<numPlayers; i++)
		{	Player *player=ThePlayerList->getNthPlayer(i);
			Int playerIndex=player->getPlayerIndex();
			Real red,green,blue,alpha;
			GameGetColorComponentsReal(player->getPlayerColor(),&red,&green,&blue,&alpha);
			RGB_To_HSV(hsv,Vector3(red,green,blue));
			hsv.Z*=TheGlobalData->m_occludedLuminanceScale;
			HSV_To_RGB(rgb,hsv);
			VertexMaterialClass *vmat=m_occludedMaterialPass[playerIndex]->Peek_Material();
			vmat->Set_Emissive(rgb);
		}
	}
#endif
}

#define ZBias 0.0001f

//DECLARE_PERF_TIMER(NonTerrainRender)
void RTS3DScene::Render(RenderInfoClass & rinfo)
{
	//USE_PERF_TIMER(NonTerrainRender)
	DX8Wrapper::Set_Fog(FogEnabled, FogColor, FogStart, FogEnd);

	//Override the behind building selection if it's not available on current hardware (needs stencil).
	TheWritableGlobalData->m_enableBehindBuildingMarkers = TheWritableGlobalData->m_enableBehindBuildingMarkers && DX8Wrapper::Has_Stencil();

	if (Get_Extra_Pass_Polygon_Mode() == EXTRA_PASS_DISABLE)
	{
		if (m_customPassMode == SCENE_PASS_DEFAULT)
		{
			//Regular rendering pass with no effects
			updatePlayerColorPasses();///@todo: this probably doesn't need to be done each frame.
			updateFixedLightEnvironments(rinfo);
			Customized_Render(rinfo);
			Flush(rinfo);
		}
		else if (m_customPassMode == SCENE_PASS_ALPHA_MASK)
		{
			//a projected alpha texture which will later be used to determine where
			//wireframe should be visible.
			///@todo: Clearing to black may not be needed if the scene already did the clear.
			DX8Wrapper::Set_DX8_Render_State(D3DRS_COLORWRITEENABLE,D3DCOLORWRITEENABLE_ALPHA);
			DX8Wrapper::Set_DX8_Render_State (D3DRS_ZBIAS, 0);
			//Since all objects will be rendered with same material, disable resetting until all are done.
			m_maskMaterialPass->setAllowUninstall(FALSE);

			Customized_Render(rinfo);	//render mask into alpha channel and fill z-buffer with depth values.
			Flush(rinfo);
			m_maskMaterialPass->setAllowUninstall(TRUE);
			m_maskMaterialPass->UnInstall_Materials();

			DX8Wrapper::Set_DX8_Render_State(D3DRS_COLORWRITEENABLE,D3DCOLORWRITEENABLE_BLUE|D3DCOLORWRITEENABLE_GREEN|D3DCOLORWRITEENABLE_RED);

			ShaderClass::Invalidate();
		}
	}
	else
	{
		Bool old_enable=WW3D::Is_Texturing_Enabled();
		if (Get_Extra_Pass_Polygon_Mode() == EXTRA_PASS_CLEAR_LINE)
		{
			//render scene with solid black color but have destination alpha store
			//a projected alpha texture which will later be used to determine where
			//wireframe should be visible.
			///@todo: Clearing to black may not be needed if the scene already did the clear.
			DX8Wrapper::Clear(true, false, Vector3(0.0f,0.0f,0.0f),1.0f);	// Clear color but not z
			DX8Wrapper::Set_DX8_Render_State(D3DRS_COLORWRITEENABLE,D3DCOLORWRITEENABLE_ALPHA);
			DX8Wrapper::Set_DX8_Render_State (D3DRS_ZBIAS, 0);

			//We're only filling the z-buffer so ignore normal textures and state changes to speed things up.
			m_customPassMode = SCENE_PASS_ALPHA_MASK;
			m_maskMaterialPass->setAllowUninstall(FALSE);

			Customized_Render(rinfo);	//render mask into alpha channel and fill z-buffer with depth values.
			Flush(rinfo);

			m_maskMaterialPass->setAllowUninstall(TRUE);
			m_maskMaterialPass->UnInstall_Materials();

			DX8Wrapper::Set_DX8_Render_State(D3DRS_COLORWRITEENABLE,D3DCOLORWRITEENABLE_BLUE|D3DCOLORWRITEENABLE_GREEN|D3DCOLORWRITEENABLE_RED);
			WW3D::Enable_Coloring(0xff008000);
			WW3D::Enable_Texturing(false);
			DX8Wrapper::Set_DX8_Render_State(D3DRS_FILLMODE,D3DFILL_WIREFRAME);

			//Move maximum z-buffer value in a little to shift all z-values closer
			//and thus forcing line to appear on top of previous pass.
			Real nearZ,farZ;
			rinfo.Camera.Get_Zbuffer_Range(nearZ, farZ);
			rinfo.Camera.Set_Zbuffer_Range(nearZ, farZ-ZBias);
			rinfo.Camera.Apply();

//			DX8Wrapper::Set_DX8_Render_State (D3DRS_ZBIAS, 4);
			Customized_Render(rinfo);	//render wireframe where z-test passes
			Flush(rinfo);
			DX8Wrapper::Set_DX8_Render_State(D3DRS_FILLMODE,D3DFILL_SOLID);

			rinfo.Camera.Set_Zbuffer_Range(nearZ, farZ);
			rinfo.Camera.Apply();

//			DX8Wrapper::Set_DX8_Render_State (D3DRS_ZBIAS, 0);
			WW3D::Enable_Texturing(old_enable);
			WW3D::Enable_Coloring(0);

			ShaderClass::Invalidate();
		}
		else
		{
			//old W3D custom rendering code.

			//Disable writes to color buffer to save memory bandwidth - we only need Z.
			DX8Wrapper::Set_DX8_Render_State(D3DRS_COLORWRITEENABLE,0);
			DX8Wrapper::Set_DX8_Render_State (D3DRS_ZBIAS, 0);
			Customized_Render(rinfo);
			Flush(rinfo);
			//Re-enable writes to color buffer.
			DX8Wrapper::Set_DX8_Render_State(D3DRS_COLORWRITEENABLE,D3DCOLORWRITEENABLE_BLUE|D3DCOLORWRITEENABLE_GREEN|D3DCOLORWRITEENABLE_RED);

			switch (Get_Extra_Pass_Polygon_Mode()) {
			case EXTRA_PASS_LINE:
				WW3D::Enable_Texturing(false);
				DX8Wrapper::Set_DX8_Render_State(D3DRS_FILLMODE,D3DFILL_WIREFRAME);
				DX8Wrapper::Set_DX8_Render_State (D3DRS_ZBIAS, 7);
				Customized_Render(rinfo);
				break;
			case EXTRA_PASS_CLEAR_LINE:
				DX8Wrapper::Clear(true, false, Vector3(0.0f,0.0f,0.0f), 0.0f);	// Clear color but not z
				WW3D::Enable_Texturing(false);
				WW3D::Enable_Coloring(0xff008000);
				DX8Wrapper::Set_DX8_Render_State(D3DRS_FILLMODE,D3DFILL_WIREFRAME);
				DX8Wrapper::Set_DX8_Render_State (D3DRS_ZBIAS, 7);
				Customized_Render(rinfo);
				break;
			}
			Flush(rinfo);
			DX8Wrapper::Set_DX8_Render_State(D3DRS_FILLMODE,D3DFILL_SOLID);
			DX8Wrapper::Set_DX8_Render_State (D3DRS_ZBIAS, 0);
			WW3D::Enable_Texturing(old_enable);
			WW3D::Enable_Coloring(0);
			ShaderClass::Invalidate();
		}
	}
}

//=============================================================================
// RTS3DScene::Customized_Renderer
//=============================================================================
/** Custom render method for the RTS3DScene, custom render properties for our
  * particular game go here */
//=============================================================================
void RTS3DScene::Customized_Render( RenderInfoClass &rinfo )
{
#ifdef DIRTY_CONDITION_FLAGS
	StDrawableDirtyStuffLocker lockDirtyStuff;
#endif

	RenderObjClass *terrainObject=NULL,*robj;
	m_translucentObjectsCount = 0;	//start of new frame so no translucent objects
	m_occludedObjectsCount = 0;

	const Int localPlayerIndex = rts::getObservedOrLocalPlayerIndex_Safe();

#define USE_LIGHT_ENV 1

   if (!Visibility_Checked) {
      // set the visibility bit in all render objects in all layers.
	   Visibility_Check(&rinfo.Camera);
#ifdef USE_NON_STENCIL_OCCLUSION
	   flagOccludedObjects(&rinfo.Camera);
#endif
   }
   Visibility_Checked = false;


	RefRenderObjListIterator it(&UpdateList);
	// allow all objects in the update list to do their "every frame" processing
	for (it.First(); !it.Is_Done(); it.Next()) {
		RenderObjClass * robj = it.Peek_Obj();
		if (robj->Class_ID() == RenderObjClass::CLASSID_TILEMAP)
			terrainObject=robj;	//found terrain object, store for later.
		if (!ShaderClass::Is_Backface_Culling_Inverted()) {
			// If we are doing water mirror, we draw with backface culling inverted.  In this case,
			// we only want to call On_Frame_Update if we aren't drawing water, as otherwise
			// we get 2 frame updates per frame, and it screws up the particle emitters.
			it.Peek_Obj()->On_Frame_Update();
		}
	}

	//terrain needs to be rendered first
	if (terrainObject)	// Don't check visibility - terrain is always visible. jba.
	{
		robj=terrainObject;
		rinfo.light_environment = NULL;		// Terrain is self lit.
		rinfo.Camera.Set_User_Data(this);	//pass the scene to terrain via user data.
		if (m_customPassMode == SCENE_PASS_DEFAULT && m_shroudMaterialPass)
		{
			rinfo.Push_Material_Pass(m_shroudMaterialPass);
			robj->Render(rinfo);
			rinfo.Pop_Material_Pass();
		}
		else if (m_customPassMode == SCENE_PASS_ALPHA_MASK && m_maskMaterialPass)
		{
			rinfo.Push_Material_Pass(m_maskMaterialPass);
			robj->Render(rinfo);
			rinfo.Pop_Material_Pass();
		}
		else
		robj->Render(rinfo);
	}

	if (m_drawTerrainOnly) {
		return;
	}
#ifdef EXTENDED_STATS
	if (DX8Wrapper::stats.m_disableObjects) {
		return;
	}
#endif

	// loop through all render objects in the list:
	for (it.First(&RenderList); !it.Is_Done();)
	{
		// get the render object
		robj = it.Peek_Obj();
 		it.Next();	//advance to next object in case this one gets deleted during renderOneObject().

		if (robj->Class_ID() == RenderObjClass::CLASSID_TILEMAP)
			continue;	//we already rendered terrain

		if (robj->Is_Really_Visible()) {
			DrawableInfo *drawInfo = (DrawableInfo *)robj->Get_User_Data();
			Drawable *draw=NULL;
			if (drawInfo)
				draw = drawInfo->m_drawable;
#ifdef USE_NON_STENCIL_OCCLUSION
			if (!(draw && drawInfo->m_flags & DrawableInfo::ERF_DELAYED_RENDER))	//model rendering is delayed for some reason until end of normal scene
#else
				if (!(draw && drawInfo->m_flags & (DrawableInfo::ERF_DELAYED_RENDER|DrawableInfo::ERF_POTENTIAL_OCCLUDER|DrawableInfo::ERF_IS_NON_OCCLUDER_OR_OCCLUDEE)))	//in this mode we delay almost all objects in order to do correct sorting with stencil.
#endif
				renderOneObject(rinfo, robj, localPlayerIndex);
		}
	}

	//Tell shadow manager to render shadows at the end of this frame
	//Don't draw shadows if there is no terrain present.
#ifdef _WIN32
	if (TheW3DShadowManager && terrainObject && !ShaderClass::Is_Backface_Culling_Inverted() &&
		Get_Extra_Pass_Polygon_Mode() == EXTRA_PASS_DISABLE)
	{
		TheW3DShadowManager->queueShadows(TRUE);
<<<<<<< HEAD
#endif // _WIN32
=======
	}
>>>>>>> a4991a8a

	// only render particles once per frame
	if (terrainObject != NULL && TheParticleSystemManager != NULL &&
		Get_Extra_Pass_Polygon_Mode() == EXTRA_PASS_DISABLE)
	{
		TheParticleSystemManager->queueParticleRender();
	}
}

/**Convert a player index to a color index, we use this because color indices are
assigned in left-right binary flipped fashion so as not to occupy lower bits unless
necessary.  This is used because lower bits are free for use by stencil shadow
rendering*/
#define NUMBER_PLAYER_COLOR_BITS 4	//need 4 bits to encode 8 players because indices start at 1 (not 0).
Int playerIndexToColorIndex(Int playerIndex)
{
	Int tmp=playerIndex;
	Int result=0;
	Int flippedPosition;

	//Player index is stored in 4 bits
	for (Int i=0; i<NUMBER_PLAYER_COLOR_BITS; i++)
	{
		flippedPosition = NUMBER_PLAYER_COLOR_BITS-1-i;	//correct position of bit after it's flipped left/right

		if (flippedPosition > i)
		{
			//shifting left
			result |= (tmp & (1<<i))<<(flippedPosition-i);
		}
		else
		{
			//shifting right
			result |= (tmp & (1<<i))>>(i-flippedPosition);
		}
	}
	return result;
}

#ifdef _WIN32
/**Utility function used to render a full screen quad with the specified color and
stencil mask*/
void renderStenciledPlayerColor( UnsignedInt color, UnsignedInt stencilRef, Bool clear=FALSE)
{
	struct _TRANSLITVERTEX {
	    Vector4 p;
		DWORD color;   // diffuse color
	} v[4];

	Int xpos, ypos, width, height;

	TheTacticalView->getOrigin(&xpos,&ypos);
	width=TheTacticalView->getWidth();
	height=TheTacticalView->getHeight();

    v[0].p.Set(xpos+width, ypos+height, 0.0f, 1.0f );
    v[1].p.Set(xpos+width, 0, 0.0f, 1.0f );
    v[2].p.Set(xpos, ypos+height, 0.0f, 1.0f );
    v[3].p.Set(xpos,  0, 0.0f, 1.0f );
    v[0].color = color;
    v[1].color = color;
    v[2].color = color;
    v[3].color = color;

	DX8Wrapper::Set_Shader(PlayerColorShader);
	VertexMaterialClass *vmat=VertexMaterialClass::Get_Preset(VertexMaterialClass::PRELIT_DIFFUSE);
	DX8Wrapper::Set_Material(vmat);
	REF_PTR_RELEASE(vmat);
	DX8Wrapper::Apply_Render_State_Changes();	//force update all render states

	LPDIRECT3DDEVICE8 m_pDev=DX8Wrapper::_Get_D3D_Device8();

	if (!m_pDev)
		return;	//need device to render anything.

	//draw polygons like this is very inefficient but for only 2 triangles, it's
	//not worth bothering with index/vertex buffers.
	m_pDev->SetVertexShader(D3DFVF_XYZRHW | D3DFVF_DIFFUSE);

	// Set stencil states
	DX8Wrapper::Set_DX8_Render_State(D3DRS_STENCILENABLE, TRUE );
	DX8Wrapper::Set_DX8_Render_State(D3DRS_ZENABLE, TRUE );
	DWORD	oldColorWriteEnable=0x12345678;
	if (clear)
	{
		//we want to clear the stencil buffer to some known value whereever a player index is stored
		Int occludedMask=TheW3DShadowManager->getStencilShadowMask();
		DX8Wrapper::Set_DX8_Render_State(D3DRS_STENCILREF,      0x80808080 );
		DX8Wrapper::Set_DX8_Render_State(D3DRS_STENCILMASK,     occludedMask );	//isolate bits containing occluder|playerIndex
		DX8Wrapper::Set_DX8_Render_State(D3DRS_STENCILWRITEMASK,0xffffffff );
		DX8Wrapper::Set_DX8_Render_State(D3DRS_STENCILFUNC,  D3DCMP_LESS );	//only draw to pixels that match the reference value
		DX8Wrapper::Set_DX8_Render_State(D3DRS_STENCILZFAIL, D3DSTENCILOP_REPLACE );
		DX8Wrapper::Set_DX8_Render_State(D3DRS_STENCILPASS,  D3DSTENCILOP_REPLACE );	//pixels which had occluded player colors, get MSB set.
		DX8Wrapper::Set_DX8_Render_State(D3DRS_STENCILFAIL,  D3DSTENCILOP_ZERO );	//pixels which had no occluded player colors are cleared.
		DX8Wrapper::Set_DX8_Render_State(D3DRS_ZFUNC, D3DCMP_NEVER  );	//fail all access to the frame buffer to improve memory bandwidth

		//disable writes to color buffer
		if (DX8Wrapper::Get_Current_Caps()->Get_DX8_Caps().PrimitiveMiscCaps & D3DPMISCCAPS_COLORWRITEENABLE)
		{
			DX8Wrapper::_Get_D3D_Device8()->GetRenderState(D3DRS_COLORWRITEENABLE, &oldColorWriteEnable);
			DX8Wrapper::Set_DX8_Render_State(D3DRS_COLORWRITEENABLE,0);
		}
		else
		{
			//device does not support disabling writes to color buffer so fake it through alpha blending
			DX8Wrapper::Set_DX8_Render_State(D3DRS_ALPHABLENDENABLE, TRUE);
			DX8Wrapper::Set_DX8_Render_State(D3DRS_SRCBLEND, D3DBLEND_ZERO );
			DX8Wrapper::Set_DX8_Render_State(D3DRS_DESTBLEND, D3DBLEND_ONE );
		}
	}
	else
	{
		DX8Wrapper::Set_DX8_Render_State(D3DRS_STENCILREF,      stencilRef );
		DX8Wrapper::Set_DX8_Render_State(D3DRS_STENCILMASK,     0xffffffff );
		DX8Wrapper::Set_DX8_Render_State(D3DRS_STENCILWRITEMASK,0xffffffff );
		DX8Wrapper::Set_DX8_Render_State(D3DRS_STENCILFUNC,  D3DCMP_EQUAL );
		DX8Wrapper::Set_DX8_Render_State(D3DRS_STENCILZFAIL, D3DSTENCILOP_KEEP );
		DX8Wrapper::Set_DX8_Render_State(D3DRS_STENCILPASS,  D3DSTENCILOP_KEEP );
		DX8Wrapper::Set_DX8_Render_State(D3DRS_STENCILFAIL,  D3DSTENCILOP_KEEP );

		//Make occluded pixels transparent
		DX8Wrapper::Set_DX8_Render_State(D3DRS_ALPHABLENDENABLE, TRUE);
		DX8Wrapper::Set_DX8_Render_State(D3DRS_SRCBLEND, D3DBLEND_SRCALPHA );
		DX8Wrapper::Set_DX8_Render_State(D3DRS_DESTBLEND, D3DBLEND_INVSRCALPHA );
	}

	if (DX8Wrapper::_Is_Triangle_Draw_Enabled())
		m_pDev->DrawPrimitiveUP(D3DPT_TRIANGLESTRIP, 2, v, sizeof(_TRANSLITVERTEX));

	// turn off the stencil buffer
	DX8Wrapper::Set_DX8_Render_State(D3DRS_STENCILENABLE, FALSE );
	DX8Wrapper::Set_DX8_Render_State(D3DRS_ALPHABLENDENABLE, FALSE);	//restore shader state
	DX8Wrapper::Set_DX8_Render_State(D3DRS_SRCBLEND, D3DBLEND_ONE );
	DX8Wrapper::Set_DX8_Render_State(D3DRS_DESTBLEND, D3DBLEND_ZERO );
	DX8Wrapper::Set_DX8_Render_State(D3DRS_ZFUNC, D3DCMP_ALWAYS);

	if (oldColorWriteEnable != 0x12345678)
		DX8Wrapper::Set_DX8_Render_State(D3DRS_COLORWRITEENABLE,oldColorWriteEnable);

}
#else
/**Utility function used to render a full screen quad with the specified color and
stencil mask*/
void renderStenciledPlayerColor( UnsignedInt color, UnsignedInt stencilRef, Bool clear=FALSE)
{
	// DirectX-specific rendering function - not available on non-Windows platforms
	// TODO: Implement OpenGL equivalent when graphics system is ported
}
#endif // _WIN32

#define MAX_VISIBLE_OCCLUDED_PLAYER_OBJECTS	512 //maximum number of occluded objects permitted per player
void RTS3DScene::flushOccludedObjectsIntoStencil(RenderInfoClass & rinfo)
{
	RenderObjClass *robj;
	Drawable *draw;
	RenderObjClass *playerObjects[MAX_PLAYER_COUNT][MAX_VISIBLE_OCCLUDED_PLAYER_OBJECTS];
	RenderObjClass **lastPlayerObject[MAX_PLAYER_COUNT];
	Int playerColorIndex[MAX_PLAYER_COUNT];
	Int visiblePlayerColors[MAX_PLAYER_COUNT];	///<color assigned to each of the visible players
	Int numObjects;
	Vector3 hsv,rgb;

	Int usedPlayerColorIndex=1;
	Int numVisiblePlayerColors=0;

	//Clear pointers into temporary arrays where each player's objects will be stored.
	//We do this so that all objects are sorted by color which reduces the number of
	//state changes needed when drawing them.
	Int i=0;
	for (; i<MAX_PLAYER_COUNT; i++)
	{
		lastPlayerObject[i]=&playerObjects[i][0];
		playerColorIndex[i]=-1;
	}

	//Assume no player colors are visible and all stencil bits are free for use by shadows.
#ifdef _WIN32
	TheW3DShadowManager->setStencilShadowMask(0);
#endif // _WIN32

	const Int localPlayerIndex = rts::getObservedOrLocalPlayerIndex_Safe();

	if (m_numPotentialOccludees && m_numPotentialOccluders)
	{
		//bucket sort all possibly occluded objects by player index/color.
		Int k=0;
		for (; k<m_numPotentialOccludees; k++)
		{
			robj=m_potentialOccludees[k];

			draw = ((DrawableInfo *)robj->Get_User_Data())->m_drawable;
			Object *object=draw->getObject();

			Int index=object->getControllingPlayer()->getPlayerIndex();

			if ((lastPlayerObject[index]-&playerObjects[index][0]) >= MAX_VISIBLE_OCCLUDED_PLAYER_OBJECTS)
			{
				DEBUG_ASSERTCRASH(FALSE,("Exceeded Maximum Number of potentially occluded models"));
				continue;
			}

			*lastPlayerObject[index] = robj;
			lastPlayerObject[index]++;	//increment to next object
		}

		DX8Wrapper::Set_DX8_Render_State(D3DRS_STENCILENABLE, TRUE );
		DX8Wrapper::Set_DX8_Render_State(D3DRS_ZENABLE, TRUE );
		DX8Wrapper::Set_DX8_Render_State(D3DRS_STENCILMASK, 0xffffffff);
		DX8Wrapper::Set_DX8_Render_State(D3DRS_STENCILWRITEMASK, 0xffffffff);
		//Always store player index into stencil unless it is occluded by another
		//player's potentially occluded objects.
		DX8Wrapper::Set_DX8_Render_State(D3DRS_STENCILFUNC,  D3DCMP_ALWAYS );
		DX8Wrapper::Set_DX8_Render_State(D3DRS_STENCILZFAIL, D3DSTENCILOP_KEEP );
		DX8Wrapper::Set_DX8_Render_State(D3DRS_STENCILFAIL,  D3DSTENCILOP_KEEP );
		DX8Wrapper::Set_DX8_Render_State(D3DRS_STENCILPASS,  D3DSTENCILOP_REPLACE );

		//Find out which player indices are actually used and remap them to
		//a color index.  Render all objects using the same color index at once.
		//We render potential occludees first because this allows them to z-sort correctly
		//when they are behind an occluder.
		for (k=0; k<MAX_PLAYER_COUNT; k++)
		{
			if ((numObjects=lastPlayerObject[k]-&playerObjects[k][0]) != 0)
			{
				//this player has some objects so draw them using his color index.
				if (playerColorIndex[k]==-1)	//color index not assigned yet?
				{
					//assign a new color index to this player
					playerColorIndex[k]=playerIndexToColorIndex(usedPlayerColorIndex++);
					//assign a color to this index by copying it from the controlling player
					//of all objects in this list.
					draw = ((DrawableInfo *)playerObjects[k][0]->Get_User_Data())->m_drawable;
					Object *object=draw->getObject();

					Int color=object->getControllingPlayer()->getPlayerColor();
					RGB_To_HSV(hsv,Vector3(((color>>16)&0xff)/255.0f,((color>>8)&0xff)/255.0f,(color &0xff)/255.0f));
					hsv.Z*=TheGlobalData->m_occludedLuminanceScale;
					HSV_To_RGB(rgb,hsv);
					visiblePlayerColors[numVisiblePlayerColors++]=DX8Wrapper::Convert_Color(rgb,0.5f);
				}

				Int thisPlayerColorIndex=playerColorIndex[k];

				//Store this object's color index into bits 3-6 of stencil buffer
				DX8Wrapper::Set_DX8_Render_State(D3DRS_STENCILREF, thisPlayerColorIndex<<3);

				//Render all of this player's objects for which we care when they are occluded.
				RenderObjClass **renderList=&playerObjects[k][0];
				for (Int j=0; j<numObjects; j++)
				{
					renderOneObject(rinfo, (*renderList), localPlayerIndex);
					renderList++;	//advance to next object
				}

				TheDX8MeshRenderer.Flush();	//render all the submitted meshes using current stencil function
			}
		}
		//Stencil buffer is now filled with color indices of potentially occluded objects.  We now draw
		//non-occluder or occludee objects such as small rocks, shrubs, etc. which we don't care about
		//but need to render here so that they don't interfere with building occlusion.
		DX8Wrapper::Set_DX8_Render_State(D3DRS_STENCILENABLE, FALSE );	//these objects are not stored in stencil
		RenderObjClass **nonOccluderOrOccludeeList=m_nonOccludersOrOccludees;
		for (k=0; k<m_numNonOccluderOrOccludee; k++)
		{
			renderOneObject(rinfo, (*nonOccluderOrOccludeeList), localPlayerIndex);
			nonOccluderOrOccludeeList++;	//advance to next one
		}
		TheDX8MeshRenderer.Flush();	//render all the submitted meshes using current stencil function

		//Stencil buffer is now filled with color indices of potentially occluded objects.  We now draw
		//occluder objects so they cover up and modify stencil MSB wherever they are in front of other objects.
		DX8Wrapper::Set_DX8_Render_State(D3DRS_STENCILENABLE, TRUE );
		DX8Wrapper::Set_DX8_Render_State(D3DRS_ZENABLE, TRUE );
		DX8Wrapper::Set_DX8_Render_State(D3DRS_STENCILREF, 0xffffffff);
		DX8Wrapper::Set_DX8_Render_State(D3DRS_STENCILMASK, 0xffffffff);	//isolate lowest player color
		DX8Wrapper::Set_DX8_Render_State(D3DRS_STENCILWRITEMASK, 0x80);	//only write to MSB
		DX8Wrapper::Set_DX8_Render_State(D3DRS_STENCILFUNC,  D3DCMP_ALWAYS );	//check if player colors stored in pixel
		DX8Wrapper::Set_DX8_Render_State(D3DRS_STENCILZFAIL, D3DSTENCILOP_KEEP );
		DX8Wrapper::Set_DX8_Render_State(D3DRS_STENCILFAIL,  D3DSTENCILOP_KEEP );
		DX8Wrapper::Set_DX8_Render_State(D3DRS_STENCILPASS,  D3DSTENCILOP_REPLACE );

		//Render all potential occluders on top of already rendered potential occludees.
		RenderObjClass **occluderList=m_potentialOccluders;
		for (k=0; k<m_numPotentialOccluders; k++)
		{
			renderOneObject(rinfo, (*occluderList), localPlayerIndex);
			occluderList++;	//advance to next one
		}

		TheDX8MeshRenderer.Flush();	//render all the submitted meshes using current stencil function

		//We now have a stencil buffer where pixels that are occluded have a bit pattern of 1INDX000.
		//INDX contains the occluded player's color index.  We walk through all the player colors and
		//draw them wherever the stencil matches the color's index.
		Int usedPlayerColorBits=0;
		for (k=0; k<numVisiblePlayerColors; k++)
		{
			Int color=visiblePlayerColors[k];
			Int stencilRef=(playerIndexToColorIndex(k+1)<<3)|0x80;
			renderStenciledPlayerColor(color,stencilRef);
			usedPlayerColorBits |= stencilRef;	//keep track of all bits used for occlusion/player colors.
		}

#ifdef _WIN32
		TheW3DShadowManager->setStencilShadowMask(usedPlayerColorBits);
#endif // _WIN32
		if (numVisiblePlayerColors >= 8 && TheGlobalData->m_useShadowVolumes)
		{
			//for cases where we have 8 or more visible players, we're only left with 3 bits to store
			//stencil shadows.  That's probably not enough since it will only allow 7 overlapping shadows.
			//So we clear the stencil buffer, leaving only the MSB set on any occluded player pixels so that
			//shadow code knows not to overwrite these pixels.
			renderStenciledPlayerColor(0,0, TRUE);
#ifdef _WIN32
			TheW3DShadowManager->setStencilShadowMask(0x80808080);	//msb indicates occluded player pixels so ignore it when filling screen with shadow
#endif // _WIN32
		}

		DX8Wrapper::Set_DX8_Render_State(D3DRS_STENCILENABLE, FALSE );
	}
	else
	if (m_numNonOccluderOrOccludee || m_numPotentialOccluders || m_numPotentialOccludees)
	{
		//no occluded objects so don't need to render anything special.  Just draw the queued up
		//objects like normal because they were skipped in the main scene traversal.

		RenderObjClass **occludeeList=m_potentialOccludees;
		for (i=0; i<m_numPotentialOccludees; i++)
		{
			renderOneObject(rinfo, (*occludeeList), localPlayerIndex);
			occludeeList++;	//advance to next one
		}

		RenderObjClass **occluderList=m_potentialOccluders;
		for (i=0; i<m_numPotentialOccluders; i++)
		{
			renderOneObject(rinfo, (*occluderList), localPlayerIndex);
			occluderList++;	//advance to next one
		}

		RenderObjClass **nonOccluderOrOccludeeList=m_nonOccludersOrOccludees;
		for (i=0; i<m_numNonOccluderOrOccludee; i++)
		{
			renderOneObject(rinfo, (*nonOccluderOrOccludeeList), localPlayerIndex);
			nonOccluderOrOccludeeList++;	//advance to next one
		}
		TheDX8MeshRenderer.Flush();	//render all the submitted meshes using current stencil function
	}

	//Reset scene ambient because we sometimes mess around with it to make objects
	//glow, etc. when processing drawables.  This is a good place to do it because this
	//function gets called right after we flush regular render objects.
	DX8Wrapper::Set_DX8_Render_State(D3DRS_AMBIENT,DX8Wrapper::Convert_Color(this->Get_Ambient_Light(),0.0f));
}

/*Version which does not require stencil buffer*/
void RTS3DScene::flushOccludedObjects(RenderInfoClass & rinfo)
{
	RenderObjClass *robj;
	Drawable *draw;

#ifdef _WIN32
	TheW3DShadowManager->setStencilShadowMask(0);
#endif // _WIN32

	if (m_occludedObjectsCount)
	{
		const Int localPlayerIndex = rts::getObservedOrLocalPlayerIndex_Safe();

		if (DX8Wrapper::Has_Stencil())	//just in case we have shadows, disable them over occluded pixels.
		{
			//Set all stencil pixels of potentially occluded objects to 128.
			DX8Wrapper::Set_DX8_Render_State(D3DRS_STENCILENABLE, TRUE );
			DX8Wrapper::Set_DX8_Render_State(D3DRS_ZENABLE, TRUE );
			DX8Wrapper::Set_DX8_Render_State(D3DRS_STENCILREF,      128 );
			DX8Wrapper::Set_DX8_Render_State(D3DRS_STENCILMASK,     0xffffffff );
			DX8Wrapper::Set_DX8_Render_State(D3DRS_STENCILWRITEMASK,0xffffffff );
			DX8Wrapper::Set_DX8_Render_State(D3DRS_STENCILZFAIL, D3DSTENCILOP_KEEP );
			DX8Wrapper::Set_DX8_Render_State(D3DRS_STENCILFAIL,  D3DSTENCILOP_KEEP );
			DX8Wrapper::Set_DX8_Render_State(D3DRS_STENCILPASS,  D3DSTENCILOP_REPLACE );
			DX8Wrapper::Set_DX8_Render_State(D3DRS_STENCILFUNC,  D3DCMP_ALWAYS );
		}

		//First draw all the solid colored models
		///@todo: Optimize this so that the extra passes don't actually install the material since it's all the same.
		rinfo.Push_Override_Flags(RenderInfoClass::RINFO_OVERRIDE_ADDITIONAL_PASSES_ONLY);	//disable textures
		Int i=0;
		for (; i<m_occludedObjectsCount; i++)
		{
			robj=m_potentialOccludees[i];

			draw = ((DrawableInfo *)robj->Get_User_Data())->m_drawable;
			Object *object=draw->getObject();

			Int index=object->getControllingPlayer()->getPlayerIndex();

			rinfo.Push_Material_Pass(m_occludedMaterialPass[index]);
			robj->Render(rinfo);
			rinfo.Pop_Material_Pass();
		}
		rinfo.Pop_Override_Flags();
		TheDX8MeshRenderer.Flush();

		//Now draw the normal models so they cover up the colored models on any pixels that

		//Now draw the normal models so they cover up the colored models on any pixels that
		//Normal models will clear stencil value from 128 back to 0 where the object pixels are
		//not occluded but will leave  128 in stencil where still occluded.
		if (DX8Wrapper::Has_Stencil())
			DX8Wrapper::Set_DX8_Render_State(D3DRS_STENCILREF,      0 );

		for (i=0; i<m_occludedObjectsCount; i++)
		{
			robj=m_potentialOccludees[i];
			renderOneObject(rinfo, robj, localPlayerIndex);//WW3D::Render(*robj,rinfo);
		}

		//Flush all the submitted translucent objects.
		TheDX8MeshRenderer.Flush();
		m_occludedObjectsCount = 0;
		DX8Wrapper::Set_DX8_Render_State(D3DRS_STENCILENABLE, FALSE );
#ifdef _WIN32
		TheW3DShadowManager->setStencilShadowMask(0x80808080);	//upper MSB always contains flag indicating occluded player color.
#endif // _WIN32
	}

	//Reset scene ambient because we sometimes mess around with it to make objects
	//glow, etc. when processing drawables.  This is a good place to do it because this
	//function gets called right after we flush regular render objects.
	DX8Wrapper::Set_DX8_Render_State(D3DRS_AMBIENT,DX8Wrapper::Convert_Color(this->Get_Ambient_Light(),0.0f));
}

void RTS3DScene::flushTranslucentObjects(RenderInfoClass & rinfo)
{
	RenderObjClass *robj;
	Drawable *draw;

	if (m_translucentObjectsCount)
	{
		const Int localPlayerIndex = rts::getObservedOrLocalPlayerIndex_Safe();

		for (Int i=0; i<m_translucentObjectsCount; i++)
		{
			robj=m_translucentObjectsBuffer[i];
			draw = ((DrawableInfo *)robj->Get_User_Data())->m_drawable;

			rinfo.alphaOverride = draw->getEffectiveOpacity();

			renderOneObject(rinfo, robj, localPlayerIndex);//WW3D::Render(*robj,rinfo);
		}

		//Flush all the submitted translucent objects.
		TheDX8MeshRenderer.Flush();
		WW3D::Render_And_Clear_Static_Sort_Lists(rinfo);	//draws things like water
		rinfo.alphaOverride = 1.0f;	//disable forced alpha
		m_translucentObjectsCount = 0;
	}

	//Reset scene ambient because we sometimes mess around with it to make objects
	//glow, etc. when processing drawables.  This is a good place to do it because this
	//function gets called right after we flush regular render objects.
	DX8Wrapper::Set_DX8_Render_State(D3DRS_AMBIENT,DX8Wrapper::Convert_Color(this->Get_Ambient_Light(),0.0f));
}

//=============================================================================
// RTS3DScene::createLightsIterator
//=============================================================================
/** Returns an iterator of the lights in the scene. */
//=============================================================================
RefRenderObjListIterator * RTS3DScene::createLightsIterator(void)
{
	RefRenderObjListIterator * it = NEW RefRenderObjListIterator(&LightList);	// poolify
	return it;
}


//=============================================================================
// RTS3DScene::destroyLightsIterator
//=============================================================================
/** Destroys the iterator returned by createLightsIterator. */
//=============================================================================
void RTS3DScene::destroyLightsIterator(RefRenderObjListIterator * it)
{
	delete it;
}


//=============================================================================
// RTS3DScene::addDynamicLight
//=============================================================================
/** Adds a dynamic light. */
//=============================================================================
void RTS3DScene::addDynamicLight(W3DDynamicLight * obj)
{
	m_dynamicLightList.Add(obj);
	UpdateList.Add(obj);
}

//=============================================================================
// RTS3DScene::addDynamicLight
//=============================================================================
/** Adds a dynamic light. */
//=============================================================================
W3DDynamicLight * RTS3DScene::getADynamicLight(void)
{
	RefRenderObjListIterator dynaLightIt(&m_dynamicLightList);
	W3DDynamicLight *pLight;
	for (dynaLightIt.First(); !dynaLightIt.Is_Done(); dynaLightIt.Next())
	{
		pLight = (W3DDynamicLight*)dynaLightIt.Peek_Obj();
		if (!pLight->isEnabled()) {
			pLight->setEnabled(true);
			return(pLight);
		}
	}
	pLight = NEW_REF(W3DDynamicLight, ());
	addDynamicLight( pLight );
	pLight->Release_Ref();
	pLight->setEnabled(true);
	return(pLight);
}

//=============================================================================
// RTS3DScene::removeDynamicLight
//=============================================================================
/** Removes a dynamic light. */
//=============================================================================
void RTS3DScene::removeDynamicLight(W3DDynamicLight * obj)
{
	m_dynamicLightList.Remove(obj);
}

//=============================================================================
// RTS3DScene::doRender
//=============================================================================
/** Render the scene */
//=============================================================================
void RTS3DScene::doRender( CameraClass * cam )
{
	m_camera = cam;
	DRAW();
	m_camera = NULL;

}

//=============================================================================
// RTS3DScene::draw
//=============================================================================
/** Customized render for the 2d scene management */
//=============================================================================
void RTS3DScene::draw( )
{
	if (m_camera == NULL) {
		DEBUG_CRASH(("Null m_camera in RTS3DScene::draw"));
		return;
	}
	WW3D::Render( this, m_camera );
}


///////////////////////////////////////////////////////////////////////////////
///////////////////////////////////////////////////////////////////////////////
///////////////////////////////////////////////////////////////////////////////

//=============================================================================
// RTS2DScene::RTS2DScene
//=============================================================================
/** */
//=============================================================================
RTS2DScene::RTS2DScene()
{
	setName("RTS2DScene");
	m_status = NEW_REF( W3DStatusCircle, () );
	Add_Render_Object( m_status );
}

//=============================================================================
// RTS2DScene::~RTS2DScene
//=============================================================================
/** */
//=============================================================================
RTS2DScene::~RTS2DScene()
{
	this->Remove_Render_Object(m_status);
	REF_PTR_RELEASE(m_status);
}

//=============================================================================
// RTS2DScene::Custimized_Render
//=============================================================================
/** Customized render for the 2d scene management */
//=============================================================================
void RTS2DScene::Customized_Render( RenderInfoClass &rinfo )
{
	// call simple scene class renderer
	SimpleSceneClass::Customized_Render( rinfo );
}

//=============================================================================
// RTS2DScene::doRender
//=============================================================================
/** Render the scene */
//=============================================================================
void RTS2DScene::doRender( CameraClass * cam )
{
	m_camera = cam;
	DRAW();
	m_camera = NULL;
}

//=============================================================================
// RTS2DScene::draw
//=============================================================================
/** Customized render for the 2d scene management */
//=============================================================================
void RTS2DScene::draw( )
{
	if (m_camera == NULL) {
		DEBUG_CRASH(("Null m_camera in RTS2DScene::draw"));
		return;
	}
	WW3D::Render( this, m_camera );
}



///////////////////////////////////////////////////////////////////////////////
///////////////////////////////////////////////////////////////////////////////
///////////////////////////////////////////////////////////////////////////////

//=============================================================================
// RTS3DInterfaceScene::RTS3DInterfaceScene
//=============================================================================
/** */
//=============================================================================
RTS3DInterfaceScene::RTS3DInterfaceScene()
{
}

//=============================================================================
// RTS3DInterfaceScene::~RTS3DInterfaceScene
//=============================================================================
/** */
//=============================================================================
RTS3DInterfaceScene::~RTS3DInterfaceScene()
{
}

//=============================================================================
// RTS3DInterfaceScene::Custimized_Render
//=============================================================================
/** Customized render for the 3d interface scene management */
//=============================================================================
void RTS3DInterfaceScene::Customized_Render( RenderInfoClass &rinfo )
{
	// call simple scene class renderer
	SimpleSceneClass::Customized_Render( rinfo );
}



/// The following is an :archive" of a partial attempt at detecting the mapshroud hack
/*
 *

void RTS3DScene::Visibility_Check(CameraClass * camera)
{
#ifdef DIRTY_CONDITION_FLAGS
	StDrawableDirtyStuffLocker lockDirtyStuff;
#endif

	RefRenderObjListIterator it(&RenderList);
	DrawableInfo *drawInfo = NULL;
	Drawable	*draw = NULL;
	RenderObjClass * robj;

	m_numPotentialOccluders=0;
	m_numPotentialOccludees=0;
	m_translucentObjectsCount=0;
	m_numNonOccluderOrOccludee=0;

	Int currentFrame=0;
	if (TheGameLogic) currentFrame = TheGameLogic->getFrame();
	if (currentFrame <= TheGlobalData->m_defaultOcclusionDelay)
		currentFrame = TheGlobalData->m_defaultOcclusionDelay+1;	//make sure occlusion is enabled when game starts (frame 0).


	if (ShaderClass::Is_Backface_Culling_Inverted())
	{	//we are rendering reflections
		///@todo: Have better flag to detect reflection pass

		// Loop over all top-level RenderObjects in this scene. If the bounding sphere is not in front
		// of all the frustum planes, it is invisible.
		for (it.First(); !it.Is_Done(); it.Next()) {

			robj = it.Peek_Obj();

			draw=NULL;
			drawInfo = (DrawableInfo *)robj->Get_User_Data();
			if (drawInfo)
				draw=drawInfo->m_drawable;

			if( draw )
			{
				if (robj->Is_Force_Visible()) {
					robj->Set_Visible(true);
				} else {
					robj->Set_Visible(draw->getDrawsInMirror() && !camera->Cull_Sphere(robj->Get_Bounding_Sphere()));
				}
			}
			else
			{	//perform normal culling on non-drawables
				if (robj->Is_Force_Visible()) {
					robj->Set_Visible(true);
				} else {
					robj->Set_Visible(!camera->Cull_Sphere(robj->Get_Bounding_Sphere()));
				}
			}
		}
	}
	else
	{

		// Loop over all top-level RenderObjects in this scene. If the bounding sphere is not in front
		// of all the frustum planes, it is invisible.
		for (it.First(); !it.Is_Done(); it.Next()) {

			robj = it.Peek_Obj();

			if (robj->Is_Force_Visible()) {
				robj->Set_Visible(true);
			} else if (robj->Is_Hidden()) {
				robj->Set_Visible(false);
			} else {

				UnsignedByte isVisible = 0;


        //Cheater Foil
        isVisible |= (UnsignedByte)(camera->Cull_Sphere(robj->Get_Bounding_Sphere()) == FALSE);
        isVisible |= (UnsignedByte)(draw->isDrawableEffectivelyHidden());
        isVisible |= (draw->getFullyObscuredByShroudWithCheatSpy());
				robj->Set_VisibleWithCheatSpy(isVisible);
				if (robj->Is_VisibleWithCheatSpy())//this will clear for the bit set above

				{	//need to keep track of occluders and ocludees for subsequent code.
					drawInfo = (DrawableInfo *)robj->Get_User_Data();
					if (drawInfo && (draw=drawInfo->m_drawable) != NULL)
					{

//            now handled above in the cheater foil <<<<<<<<<<<<
//						if (draw->isDrawableEffectivelyHidden() || draw->getFullyObscuredByShroud())
//						{	robj->Set_Visible(false);
//							continue;
//						}
						//assume normal rendering.
						drawInfo->m_flags = DrawableInfo::ERF_IS_NORMAL;	//clear any rendering flags that may be in effect.


						if (draw->getEffectiveOpacity() != 1.0f && m_translucentObjectsCount < TheGlobalData->m_maxVisibleTranslucentObjects)
						{	drawInfo->m_flags |= DrawableInfo::ERF_IS_TRANSLUCENT;	//object is translucent
							m_translucentObjectsBuffer[m_translucentObjectsCount++] = robj;
						}
						if (TheGlobalData->m_enableBehindBuildingMarkers && TheGameLogic->getShowBehindBuildingMarkers())
						{
							//visible drawable. Check if it's either an occluder or occludee
							if (draw->isKindOf(KINDOF_STRUCTURE) && m_numPotentialOccluders < TheGlobalData->m_maxVisibleOccluderObjects)
							{	//object which could occlude other objects that need to be visible.
								//Make sure this object is not translucent so it's not rendered twice (from m_potentialOccluders and m_translucentObjectsBuffer)
								if (drawInfo->m_flags ^ DrawableInfo::ERF_IS_TRANSLUCENT)
									m_potentialOccluders[m_numPotentialOccluders++]=robj;
								drawInfo->m_flags |= DrawableInfo::ERF_POTENTIAL_OCCLUDER;
							}
							else
							if (draw->getObject() &&
									(draw->isKindOf(KINDOF_SCORE) || draw->isKindOf(KINDOF_SCORE_CREATE) || draw->isKindOf(KINDOF_SCORE_DESTROY) || draw->isKindOf(KINDOF_MP_COUNT_FOR_VICTORY)) &&
									(draw->getObject()->getSafeOcclusionFrame()) <= currentFrame && m_numPotentialOccludees < TheGlobalData->m_maxVisibleOccludeeObjects)
							{	//object which could be occluded but still needs to be visible.
								//We process transucent units twice (also in m_translucentObjectsBuffer) because we need to see them when occluded.
								m_potentialOccludees[m_numPotentialOccludees++]=robj;
								drawInfo->m_flags |= DrawableInfo::ERF_POTENTIAL_OCCLUDEE;
							}
							else
							if (drawInfo->m_flags == DrawableInfo::ERF_IS_NORMAL && m_numNonOccluderOrOccludee < TheGlobalData->m_maxVisibleNonOccluderOrOccludeeObjects)
							{	//regular object with no custom effects but still needs to be delayed to get the occlusion feature to work correctly.
								//Make sure this object is not translucent so it's not rendered twice (from m_potentialOccluders and m_translucentObjectsBuffer)
								if (drawInfo->m_flags ^ DrawableInfo::ERF_IS_TRANSLUCENT)	//make sure not translucent
									m_nonOccludersOrOccludees[m_numNonOccluderOrOccludee++]=robj;
								drawInfo->m_flags |= DrawableInfo::ERF_IS_NON_OCCLUDER_OR_OCCLUDEE;
							}
						}


					}
				}

//				robj->Set_Visible(isVisible); //now handled above in the cheater foil
			}

			///@todo: We're not using LOD yet so I disabled this code. MW
			// Also, should check how multiple passes (reflections) get along
			// with the LOD manager - we're rendering double the load it thinks we are.
			// Prepare visible objects for LOD:
			//	if (robj->Is_Really_Visible()) {
			//			robj->Prepare_LOD(*camera);
			//		}
		}
	}

   Visibility_Checked = true;
}


 *
 */
<|MERGE_RESOLUTION|>--- conflicted
+++ resolved
@@ -1157,11 +1157,8 @@
 		Get_Extra_Pass_Polygon_Mode() == EXTRA_PASS_DISABLE)
 	{
 		TheW3DShadowManager->queueShadows(TRUE);
-<<<<<<< HEAD
+	}
 #endif // _WIN32
-=======
-	}
->>>>>>> a4991a8a
 
 	// only render particles once per frame
 	if (terrainObject != NULL && TheParticleSystemManager != NULL &&
