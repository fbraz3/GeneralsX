--- conflicted
+++ resolved
@@ -40,15 +40,12 @@
 // for now we maintain old legacy files
 // #define MAINTAIN_LEGACY_FILES
 
-<<<<<<< HEAD
 #ifndef _WIN32
 #include <glad/glad.h>  // CRITICAL: GLAD must be included FIRST to avoid OpenGL header conflicts
 #endif
 
 
-=======
 #include "Common/ArchiveFile.h"
->>>>>>> a4991a8a
 #include "Common/Debug.h"
 #include "Common/file.h"
 #include "Common/FileSystem.h"
