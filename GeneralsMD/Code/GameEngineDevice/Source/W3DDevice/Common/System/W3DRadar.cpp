/*
**	Command & Conquer Generals Zero Hour(tm)
**	Copyright 2025 Electronic Arts Inc.
**
**	This program is free software: you can redistribute it and/or modify
**	it under the terms of the GNU General Public License as published by
**	the Free Software Foundation, either version 3 of the License, or
**	(at your option) any later version.
**
**	This program is distributed in the hope that it will be useful,
**	but WITHOUT ANY WARRANTY; without even the implied warranty of
**	MERCHANTABILITY or FITNESS FOR A PARTICULAR PURPOSE.  See the
**	GNU General Public License for more details.
**
**	You should have received a copy of the GNU General Public License
**	along with this program.  If not, see <http://www.gnu.org/licenses/>.
*/

////////////////////////////////////////////////////////////////////////////////
//																																						//
//  (c) 2001-2003 Electronic Arts Inc.																				//
//																																						//
////////////////////////////////////////////////////////////////////////////////

// FILE: W3DRadar.cpp /////////////////////////////////////////////////////////////////////////////
// Author: Colin Day, January 2002
// Desc:   W3D radar implementation, this has the necessary device dependent drawing
//				 necessary for the radar
///////////////////////////////////////////////////////////////////////////////////////////////////

// INCLUDES ///////////////////////////////////////////////////////////////////////////////////////
#include "Common/AudioEventRTS.h"
#include "Common/Debug.h"
#include "Common/GlobalData.h"
#include "Common/GameUtility.h"
#include "Common/Player.h"
#include "Common/PlayerList.h"

#include "GameLogic/TerrainLogic.h"
#include "GameLogic/GameLogic.h"
#include "GameLogic/Object.h"

#include "GameClient/Color.h"
#include "GameClient/ControlBar.h"
#include "GameClient/Display.h"
#include "GameClient/GameClient.h"
#include "GameClient/GameWindow.h"
#include "GameClient/Image.h"
#include "GameClient/Line2D.h"
#include "GameClient/TerrainVisual.h"
#include "GameClient/Water.h"
#include "W3DDevice/Common/W3DRadar.h"
#include "W3DDevice/GameClient/HeightMap.h"
#include "W3DDevice/GameClient/W3DShroud.h"
#include "WW3D2/texture.h"
#include "WW3D2/dx8caps.h"



// PRIVATE DATA ///////////////////////////////////////////////////////////////////////////////////
enum { OVERLAY_REFRESH_RATE = 6 };  ///< over updates once this many frames

//-------------------------------------------------------------------------------------------------
/** Is the point legal, that is, inside the resolution of the radar cells */
//-------------------------------------------------------------------------------------------------
inline Bool legalRadarPoint( Int px, Int py )
{

	if( px < 0 || py < 0 || px >= RADAR_CELL_WIDTH || py >= RADAR_CELL_HEIGHT )
		return FALSE;

	return TRUE;

}

//-------------------------------------------------------------------------------------------------
// ------------------------------------------------------------------------------------------------
static WW3DFormat findFormat(const WW3DFormat formats[])
{
	for( Int i = 0; formats[ i ] != WW3D_FORMAT_UNKNOWN; i++ )
	{

		if( DX8Wrapper::Get_Current_Caps()->Support_Texture_Format( formats[ i ] ) )
		{

			return formats[ i ];

		}

	}
	DEBUG_CRASH(("WW3DRadar: No appropriate texture format") );
	return WW3D_FORMAT_UNKNOWN;
}

//-------------------------------------------------------------------------------------------------
/** Find the texture format we're going to use for the radar.  The texture format must
	* be supported by the hardware.  The "more preferred" formats appear at the top of
	* the format tables in order from most preferred to least preferred */
//-------------------------------------------------------------------------------------------------
void W3DRadar::initializeTextureFormats( void )
{
	const WW3DFormat terrainFormats[] =
	{
		WW3D_FORMAT_R8G8B8,
		WW3D_FORMAT_X8R8G8B8,
		WW3D_FORMAT_R5G6B5,
		WW3D_FORMAT_X1R5G5B5,
		WW3D_FORMAT_UNKNOWN				// keep this one last
	};
	const WW3DFormat overlayFormats[] =
	{
		WW3D_FORMAT_A8R8G8B8,
		WW3D_FORMAT_A4R4G4B4,
		WW3D_FORMAT_UNKNOWN				// keep this one last
	};
	const WW3DFormat shroudFormats[] =
	{
		WW3D_FORMAT_A8R8G8B8,
		WW3D_FORMAT_A4R4G4B4,
		WW3D_FORMAT_UNKNOWN				// keep this one last
	};

	// find a format for the terrain texture
	m_terrainTextureFormat = findFormat(terrainFormats);

	// find a format for the overlay texture
	m_overlayTextureFormat = findFormat(overlayFormats);

	// find a format for the shroud texture
	m_shroudTextureFormat = findFormat(shroudFormats);

}

//-------------------------------------------------------------------------------------------------
/** Delete resources used specifically in this W3D radar implemetation */
//-------------------------------------------------------------------------------------------------
void W3DRadar::deleteResources( void )
{

	//
	// delete terrain resources used
	//
	if( m_terrainTexture )
		m_terrainTexture->Release_Ref();
	m_terrainTexture = NULL;

	deleteInstance(m_terrainImage);
	m_terrainImage = NULL;

	//
	// delete overlay resources used
	//
	if( m_overlayTexture )
		m_overlayTexture->Release_Ref();
	m_overlayTexture = NULL;

	deleteInstance(m_overlayImage);
	m_overlayImage = NULL;

	//
	// delete shroud resources used
	//
	if( m_shroudTexture )
		m_shroudTexture->Release_Ref();
	m_shroudTexture = NULL;

	deleteInstance(m_shroudImage);
	m_shroudImage = NULL;

}

//-------------------------------------------------------------------------------------------------
/** Reconstruct the view box given the current camera settings */
//-------------------------------------------------------------------------------------------------
void W3DRadar::reconstructViewBox( void )
{
	Coord3D world[ 4 ];
	ICoord2D radar[ 4 ];
	Int i;

	// get the 4 points of the view corners in the 3D world at the average Z height in the map
	TheTacticalView->getScreenCornerWorldPointsAtZ( &world[ 0 ],
																									&world[ 1 ],
																									&world[ 2 ],
																									&world[ 3 ],
																									getTerrainAverageZ() );

	// convert each of the 4 points in the world to radar cell positions
	for( i = 0; i < 4; i++ )
	{

		// first convert to radar cells
 		radar[ i ].x = world[ i ].x / (m_mapExtent.width() / RADAR_CELL_WIDTH);
 		radar[ i ].y = world[ i ].y / (m_mapExtent.height() / RADAR_CELL_HEIGHT);

		//
		// store these points in the view box array which contains a first position
		// of (0,0) and then offsets for each additional entry point
		//
		if( i == 0 )
		{

			m_viewBox[ i ].x = 0;
			m_viewBox[ i ].y = 0;

		}
		else
		{

			m_viewBox[ i ].x = radar[ i ].x - radar[ i - 1 ].x;
			m_viewBox[ i ].y = radar[ i ].y - radar[ i - 1 ].y;

		}

	}

	//
	// save the camera settings for this view box, we will need to make it again only
	// if some of these change
	//
	m_viewAngle = TheTacticalView->getAngle();
	Coord3D pos;
	TheTacticalView->getPosition( &pos );
	m_viewZoom = TheTacticalView->getZoom();
	m_reconstructViewBox = FALSE;

}

//-------------------------------------------------------------------------------------------------
/** Convert radar position to actual pixel coord */
//-------------------------------------------------------------------------------------------------
void W3DRadar::radarToPixel( const ICoord2D *radar, ICoord2D *pixel,
														 Int radarUpperLeftX, Int radarUpperLeftY,
														 Int radarWidth, Int radarHeight )
{

	// sanity
	if( radar == NULL || pixel == NULL )
		return;

	pixel->x = (radar->x * radarWidth / RADAR_CELL_WIDTH) + radarUpperLeftX;
	// note the "inverted" y here to orient the way our world looks with +x=right and -y=down
	pixel->y = ((RADAR_CELL_HEIGHT - 1 - radar->y) * radarHeight / RADAR_CELL_HEIGHT) + radarUpperLeftY;

}


//-------------------------------------------------------------------------------------------------
/** Draw a hero icon at a position, given radar box upper left location and dimensions.  */
//-------------------------------------------------------------------------------------------------
void W3DRadar::drawHeroIcon( Int pixelX, Int pixelY, Int width, Int height, const Coord3D *pos )
{
	// get the hero icon image
	static const Image *image = (Image *)TheMappedImageCollection->findImageByName("HeroReticle");
	if (image != NULL)
	{
		// convert world to radar coords
		ICoord2D ulRadar;
		ulRadar.x = pos->x / (m_mapExtent.width() / RADAR_CELL_WIDTH);
		ulRadar.y = pos->y / (m_mapExtent.height() / RADAR_CELL_HEIGHT);

		// convert radar to screen coords
		ICoord2D offsetScreen;
		radarToPixel( &ulRadar, &offsetScreen, pixelX, pixelY, width, height );

		// shift from an upper left to a center focus for the icon
		int iconWidth = image->getImageWidth();
		int iconHeight = image->getImageHeight();
		offsetScreen.x -= (iconWidth / 2) - 1;
		offsetScreen.y -= iconHeight / 2;

		// draw the icon
		TheDisplay->drawImage( image, offsetScreen.x , offsetScreen.y, offsetScreen.x + iconWidth, offsetScreen.y + iconHeight );
	}
}

//-------------------------------------------------------------------------------------------------
/** Draw a "box" into the texture passed in that represents the viewable area for
	* the tactical display into the game world */
//-------------------------------------------------------------------------------------------------
void W3DRadar::drawViewBox( Int pixelX, Int pixelY, Int width, Int height )
{
	ICoord2D ulScreen;
	ICoord2D ulRadar;
	Coord3D ulWorld;
	ICoord2D ulStart = { 0, 0 };
	ICoord2D start, end;
	ICoord2D clipStart, clipEnd;
	Real lineWidth = 1.0f;
	Color topColor = GameMakeColor( 225, 225, 0, 255 );
	Color bottomColor = GameMakeColor( 158, 158, 0, 255 );

	//
	// setup the clipping region ... note that this clipping region is not over just the
	// radar image area ... it's in the WHOLE window available for the radar
	//
	IRegion2D clipRegion;
	ICoord2D radarWindowSize, radarWindowScreenPos;
	m_radarWindow->winGetSize( &radarWindowSize.x, &radarWindowSize.y );
	m_radarWindow->winGetScreenPosition( &radarWindowScreenPos.x, &radarWindowScreenPos.y );
	clipRegion.lo.x = radarWindowScreenPos.x;
	clipRegion.lo.y = radarWindowScreenPos.y;
	clipRegion.hi.x = radarWindowScreenPos.x + radarWindowSize.x;
	clipRegion.hi.y = radarWindowScreenPos.y + radarWindowSize.y;

	// convert top left of screen into world position
	TheTacticalView->getOrigin( &ulScreen.x, &ulScreen.y );
	TheTacticalView->screenToWorldAtZ( &ulScreen, &ulWorld, getTerrainAverageZ() );

	// convert world to radar coords
 	ulRadar.x = ulWorld.x / (m_mapExtent.width() / RADAR_CELL_WIDTH);
 	ulRadar.y = ulWorld.y / (m_mapExtent.height() / RADAR_CELL_HEIGHT);

	//
	// convert radar point to actual pixel coords on the screen, shifted
	// into position on the radar for where the radar is drawn and the size of the
	// area that the radar is drawn in
	//
	radarToPixel( &ulRadar, &ulStart, pixelX, pixelY, width, height );

	//
	// using our view box offset array, convert each of those radar cell offset points
	// into screen pixels and draw the box.  The view box array is setup with the
	// first index containing (0,0) (the point we just converted in theory), with cell
	// offsets to each of the other corners in the following order
	// (upper left, upper right, lower right, lower left)
	//
	ICoord2D radar;

	// top line
	start = ulStart;
	radar.x = ulRadar.x + m_viewBox[ 1 ].x;
	radar.y = ulRadar.y + m_viewBox[ 1 ].y;
	radarToPixel( &radar, &end, pixelX, pixelY, width, height );
	if( ClipLine2D( &start, &end, &clipStart, &clipEnd, &clipRegion ) )
		TheDisplay->drawLine( clipStart.x, clipStart.y, clipEnd.x, clipEnd.y,
													lineWidth, topColor );

  // right line
	start = end;
	radar.x += m_viewBox[ 2 ].x;
	radar.y += m_viewBox[ 2 ].y;
	radarToPixel( &radar, &end, pixelX, pixelY, width, height );
	if( ClipLine2D( &start, &end, &clipStart, &clipEnd, &clipRegion ) )
		TheDisplay->drawLine( clipStart.x, clipStart.y, clipEnd.x, clipEnd.y,
													lineWidth, topColor, bottomColor );

  // bottom line
	start = end;
	radar.x += m_viewBox[ 3 ].x;
	radar.y += m_viewBox[ 3 ].y;
	radarToPixel( &radar, &end, pixelX, pixelY, width, height );
	if( ClipLine2D( &start, &end, &clipStart, &clipEnd, &clipRegion ) )
		TheDisplay->drawLine( clipStart.x, clipStart.y, clipEnd.x, clipEnd.y,
													lineWidth, bottomColor );

  // left line
	start = end;
	end = ulStart;
	if( ClipLine2D( &start, &end, &clipStart, &clipEnd, &clipRegion ) )
		TheDisplay->drawLine( clipStart.x, clipStart.y, clipEnd.x, clipEnd.y,
													lineWidth, bottomColor, topColor );

}

// ------------------------------------------------------------------------------------------------
// ------------------------------------------------------------------------------------------------
void W3DRadar::drawSingleBeaconEvent( Int pixelX, Int pixelY, Int width, Int height, Int index )
{
	RadarEvent *event = &(m_event[index]);
	ICoord2D tri[ 3 ];
	ICoord2D start, end;
	Real angle, addAngle;
	Color startColor, endColor;
	Real lineWidth = 1.0f;
	UnsignedInt currentFrame = TheGameLogic->getFrame();
	UnsignedInt frameDiff;							// frames the event has been alive for
	Real maxEventSize = width / 10.0f;   // max size of the event marker
	Int minEventSize = 6;     // min size of the event marker
	Int eventSize;									 // current size of a marker to draw
	const Real TIME_FROM_FULL_SIZE_TO_SMALL_SIZE = LOGICFRAMES_PER_SECOND * 1.5;
	Real totalAnglesToSpin = 2.0f * PI;  ///< spin around this many angles going from big to small
	UnsignedByte r, g, b, a;

	// setup screen clipping region
	IRegion2D clipRegion;
	clipRegion.lo.x = pixelX;
	clipRegion.lo.y = pixelY;
	clipRegion.hi.x = pixelX + width;
	clipRegion.hi.y = pixelY + height;

	// get the difference in frame from the current frame to the frame we were created on
	frameDiff = currentFrame - event->createFrame;

	// compute the size of the event marker, it is largest when it starts and smallest at the end
	eventSize = REAL_TO_INT( maxEventSize * ( 1.0f - frameDiff / TIME_FROM_FULL_SIZE_TO_SMALL_SIZE) );;

	// we never let the event size get too small
	if( eventSize < minEventSize )
		eventSize = minEventSize;

	// compute how much "angle" we will add to each point to make it rotate as it's getting small
	addAngle = -totalAnglesToSpin * (frameDiff / TIME_FROM_FULL_SIZE_TO_SMALL_SIZE);

	// create a triangle around the event
	angle = 0.0f - addAngle;
	tri[ 0 ].x = REAL_TO_INT( (DOUBLE_TO_REAL( Cos( angle ) ) * eventSize) + event->radarLoc.x );
	tri[ 0 ].y = REAL_TO_INT( (DOUBLE_TO_REAL( Sin( angle ) ) * eventSize) + event->radarLoc.y );

	angle = 2.0f * PI / 3.0f - addAngle;
	tri[ 1 ].x = REAL_TO_INT( (DOUBLE_TO_REAL( Cos( angle ) ) * eventSize) + event->radarLoc.x );
	tri[ 1 ].y = REAL_TO_INT( (DOUBLE_TO_REAL( Sin( angle ) ) * eventSize) + event->radarLoc.y );

	angle = -2.0f * PI / 3.0f - addAngle;
	tri[ 2 ].x = REAL_TO_INT( (DOUBLE_TO_REAL( Cos( angle ) ) * eventSize) + event->radarLoc.x );
	tri[ 2 ].y = REAL_TO_INT( (DOUBLE_TO_REAL( Sin( angle ) ) * eventSize) + event->radarLoc.y );

	// translate radar coords to screen coords
	radarToPixel( &tri[ 0 ], &tri[ 0 ], pixelX, pixelY, width, height );
	radarToPixel( &tri[ 1 ], &tri[ 1 ], pixelX, pixelY, width, height );
	radarToPixel( &tri[ 2 ], &tri[ 2 ], pixelX, pixelY, width, height );

	//
	// make the colors we're going to use, when we're at our smallest size we will start to
	// fade the alpha away to transparent so that at our lifetime frame we are completely gone
	//

	// color 1 ------------------
	r = event->color1.red;
	g = event->color1.green;
	b = event->color1.blue;
	a = event->color1.alpha;
	if( currentFrame > event->fadeFrame )
	{

		a = REAL_TO_UNSIGNEDBYTE( (Real)a * (1.0f - (Real)(currentFrame - event->fadeFrame) /
																								(Real)(event->dieFrame - event->fadeFrame) ) );

	}
	startColor = GameMakeColor( r, g, b, a );

	// color 2 ------------------
	r = event->color2.red;
	g = event->color2.green;
	b = event->color2.blue;
	a = event->color2.alpha;
	if( currentFrame > event->fadeFrame )
	{

		a = REAL_TO_UNSIGNEDBYTE( (Real)a * (1.0f - (Real)(currentFrame - event->fadeFrame) /
																								(Real)(event->dieFrame - event->fadeFrame) ) );

	}
	endColor = GameMakeColor( r, g, b, a );

	// draw the lines
	if( ClipLine2D( &tri[ 0 ], &tri[ 1 ], &start, &end, &clipRegion ) )
		TheDisplay->drawLine( start.x, start.y, end.x, end.y, lineWidth, startColor, endColor );
	if( ClipLine2D( &tri[ 1 ], &tri[ 2 ], &start, &end, &clipRegion ) )
		TheDisplay->drawLine( start.x, start.y, end.x, end.y, lineWidth, startColor, endColor );
	if( ClipLine2D( &tri[ 2 ], &tri[ 0 ], &start, &end, &clipRegion ) )
		TheDisplay->drawLine( start.x, start.y, end.x, end.y, lineWidth, startColor, endColor );
}

// ------------------------------------------------------------------------------------------------
// ------------------------------------------------------------------------------------------------
void W3DRadar::drawSingleGenericEvent( Int pixelX, Int pixelY, Int width, Int height, Int index )
{
	RadarEvent *event = &(m_event[index]);
	ICoord2D tri[ 3 ];
	ICoord2D start, end;
	Real angle, addAngle;
	Color startColor, endColor;
	Real lineWidth = 1.0f;
	UnsignedInt currentFrame = TheGameLogic->getFrame();
	UnsignedInt frameDiff;							// frames the event has been alive for
	Real maxEventSize = width / 2.0f;   // max size of the event marker
	Int minEventSize = 6;     // min size of the event marker
	Int eventSize;									 // current size of a marker to draw
	const Real TIME_FROM_FULL_SIZE_TO_SMALL_SIZE = LOGICFRAMES_PER_SECOND * 1.5;
	Real totalAnglesToSpin = 2.0f * PI;  ///< spin around this many angles going from big to small
	UnsignedByte r, g, b, a;

	// setup screen clipping region
	IRegion2D clipRegion;
	clipRegion.lo.x = pixelX;
	clipRegion.lo.y = pixelY;
	clipRegion.hi.x = pixelX + width;
	clipRegion.hi.y = pixelY + height;

	// get the difference in frame from the current frame to the frame we were created on
	frameDiff = currentFrame - event->createFrame;

	// compute the size of the event marker, it is largest when it starts and smallest at the end
	eventSize = REAL_TO_INT( maxEventSize * ( 1.0f - frameDiff / TIME_FROM_FULL_SIZE_TO_SMALL_SIZE) );;

	// we never let the event size get too small
	if( eventSize < minEventSize )
		eventSize = minEventSize;

	// compute how much "angle" we will add to each point to make it rotate as it's getting small
	addAngle = totalAnglesToSpin * (frameDiff / TIME_FROM_FULL_SIZE_TO_SMALL_SIZE);

	// create a triangle around the event
	angle = 0.0f - addAngle;
	tri[ 0 ].x = REAL_TO_INT( (DOUBLE_TO_REAL( Cos( angle ) ) * eventSize) + event->radarLoc.x );
	tri[ 0 ].y = REAL_TO_INT( (DOUBLE_TO_REAL( Sin( angle ) ) * eventSize) + event->radarLoc.y );

	angle = 2.0f * PI / 3.0f - addAngle;
	tri[ 1 ].x = REAL_TO_INT( (DOUBLE_TO_REAL( Cos( angle ) ) * eventSize) + event->radarLoc.x );
	tri[ 1 ].y = REAL_TO_INT( (DOUBLE_TO_REAL( Sin( angle ) ) * eventSize) + event->radarLoc.y );

	angle = -2.0f * PI / 3.0f - addAngle;
	tri[ 2 ].x = REAL_TO_INT( (DOUBLE_TO_REAL( Cos( angle ) ) * eventSize) + event->radarLoc.x );
	tri[ 2 ].y = REAL_TO_INT( (DOUBLE_TO_REAL( Sin( angle ) ) * eventSize) + event->radarLoc.y );

	// translate radar coords to screen coords
	radarToPixel( &tri[ 0 ], &tri[ 0 ], pixelX, pixelY, width, height );
	radarToPixel( &tri[ 1 ], &tri[ 1 ], pixelX, pixelY, width, height );
	radarToPixel( &tri[ 2 ], &tri[ 2 ], pixelX, pixelY, width, height );

	//
	// make the colors we're going to use, when we're at our smallest size we will start to
	// fade the alpha away to transparent so that at our lifetime frame we are completely gone
	//

	// color 1 ------------------
	r = event->color1.red;
	g = event->color1.green;
	b = event->color1.blue;
	a = event->color1.alpha;
	if( currentFrame > event->fadeFrame )
	{

		a = REAL_TO_UNSIGNEDBYTE( (Real)a * (1.0f - (Real)(currentFrame - event->fadeFrame) /
																								(Real)(event->dieFrame - event->fadeFrame) ) );

	}
	startColor = GameMakeColor( r, g, b, a );

	// color 2 ------------------
	r = event->color2.red;
	g = event->color2.green;
	b = event->color2.blue;
	a = event->color2.alpha;
	if( currentFrame > event->fadeFrame )
	{

		a = REAL_TO_UNSIGNEDBYTE( (Real)a * (1.0f - (Real)(currentFrame - event->fadeFrame) /
																								(Real)(event->dieFrame - event->fadeFrame) ) );

	}
	endColor = GameMakeColor( r, g, b, a );

	// draw the lines
	if( ClipLine2D( &tri[ 0 ], &tri[ 1 ], &start, &end, &clipRegion ) )
		TheDisplay->drawLine( start.x, start.y, end.x, end.y, lineWidth, startColor, endColor );
	if( ClipLine2D( &tri[ 1 ], &tri[ 2 ], &start, &end, &clipRegion ) )
		TheDisplay->drawLine( start.x, start.y, end.x, end.y, lineWidth, startColor, endColor );
	if( ClipLine2D( &tri[ 2 ], &tri[ 0 ], &start, &end, &clipRegion ) )
		TheDisplay->drawLine( start.x, start.y, end.x, end.y, lineWidth, startColor, endColor );
}

//-------------------------------------------------------------------------------------------------
/** Draw all the radar events */
//-------------------------------------------------------------------------------------------------
void W3DRadar::drawEvents( Int pixelX, Int pixelY, Int width, Int height )
{
	Int i;

	for( i = 0;  i < MAX_RADAR_EVENTS; i++ )
	{

		// only 'active' events actually have something to draw
		if( m_event[ i ].active == TRUE && m_event[ i ].type != RADAR_EVENT_FAKE )
		{

			// if we haven't played the sound for this event, do it now that we can see it
			if( m_event[ i ].soundPlayed == FALSE && m_event[i].type != RADAR_EVENT_BEACON_PULSE )
			{
				static AudioEventRTS eventSound("RadarEvent");
				TheAudio->addAudioEvent( &eventSound );

			}

			m_event[ i ].soundPlayed = TRUE;

			if ( m_event[ i ].type == RADAR_EVENT_BEACON_PULSE )
				drawSingleBeaconEvent( pixelX, pixelY, width, height, i );
			else
				drawSingleGenericEvent( pixelX, pixelY, width, height, i );

		}

	}

}


//-------------------------------------------------------------------------------------------------
/** Draw all the radar icons */
//-------------------------------------------------------------------------------------------------
void W3DRadar::drawIcons( Int pixelX, Int pixelY, Int width, Int height )
{
	// draw the hero icons
	std::vector<const Object *>::const_iterator iter = m_cachedHeroObjectList.begin();
	while (iter != m_cachedHeroObjectList.end())
	{
		drawHeroIcon( pixelX, pixelY, width, height, (*iter)->getPosition() );
		++iter;
	}
}

//-------------------------------------------------------------------------------------------------
//-------------------------------------------------------------------------------------------------
void W3DRadar::updateObjectTexture(TextureClass *texture)
{
	// reset the overlay texture
	SurfaceClass *surface = texture->Get_Surface_Level();
	surface->Clear();
	REF_PTR_RELEASE(surface);

	// rebuild the object overlay
	renderObjectList( getObjectList(), texture );
	renderObjectList( getLocalObjectList(), texture, TRUE );
}

//-------------------------------------------------------------------------------------------------
/** Render an object list into the texture passed in */
//-------------------------------------------------------------------------------------------------
void W3DRadar::renderObjectList( const RadarObject *listHead, TextureClass *texture, Bool calcHero )
{

	// sanity
	if( listHead == NULL || texture == NULL )
		return;

	// get surface for texture to render into
	SurfaceClass *surface = texture->Get_Surface_Level();

	// Phase 27 CRITICAL FIX: OpenGL textures may not have surfaces - skip if null
	if (surface == nullptr) {
#ifndef _WIN32
		printf("Phase 27 W3DRADAR FIX: renderObjectList() - texture has no surface (OpenGL compatibility)\n");
#endif
		return;
	}

	// loop through all objects and draw
	ICoord2D radarPoint;

	Player *player = rts::getObservedOrLocalPlayer();
	const Int playerIndex = player->getPlayerIndex();

	if( calcHero )
	{
		// clear all entries from the cached hero object list
		m_cachedHeroObjectList.clear();
	}

	for( const RadarObject *rObj = listHead; rObj; rObj = rObj->friend_getNext() )
	{

		if (rObj->isTemporarilyHidden())
			continue;

		// get object
		const Object *obj = rObj->friend_getObject();

		// check for shrouded status
		if (obj->getShroudedStatus(playerIndex) > OBJECTSHROUD_PARTIAL_CLEAR)
			continue;	//object is fogged or shrouded, don't render it.

 		//
 		// objects with a local only unit priority will only appear on the radar if they
 		// are controlled by the local player, or if the local player is an observer (cause
		// they are godlike and can see everything)
 		//
 		if( obj->getRadarPriority() == RADAR_PRIORITY_LOCAL_UNIT_ONLY &&
 				obj->getControllingPlayer() != player &&
				player->isPlayerActive() )
 			continue;

		// get object position
		const Coord3D *pos = obj->getPosition();

		// compute object position as a radar blip
		radarPoint.x = pos->x / (m_mapExtent.width() / RADAR_CELL_WIDTH);
		radarPoint.y = pos->y / (m_mapExtent.height() / RADAR_CELL_HEIGHT);

    // get the color we're going to draw in
		Color c = rObj->getColor();



		// adjust the alpha for stealth units so they "fade/blink" on the radar for the controller
		// if( obj->getRadarPriority() == RADAR_PRIORITY_LOCAL_UNIT_ONLY )
		// ML-- What the heck is this? local-only and neutral-observer-viewed units are stealthy?? Since when?
		// Now it twinkles for any stealthed object, whether locally controlled or neutral-observer-viewed
		if( obj->testStatus( OBJECT_STATUS_STEALTHED ) )
		{
      if ( TheControlBar->getCurrentlyViewedPlayerRelationship(obj->getTeam()) == ENEMIES )
        if( !obj->testStatus( OBJECT_STATUS_DETECTED ) && !obj->testStatus( OBJECT_STATUS_DISGUISED ) )
				  continue;

			UnsignedByte r, g, b, a;
			GameGetColorComponents( c, &r, &g, &b, &a );

			const UnsignedInt framesForTransition = LOGICFRAMES_PER_SECOND;
			const UnsignedByte minAlpha = 32;

			Real alphaScale = INT_TO_REAL(TheGameLogic->getFrame() % framesForTransition) / (framesForTransition / 2.0f);
			if( alphaScale > 0.0f )
				a = REAL_TO_UNSIGNEDBYTE( ((alphaScale - 1.0f) * (255.0f - minAlpha)) + minAlpha );
			else
				a = REAL_TO_UNSIGNEDBYTE( (alphaScale * (255.0f - minAlpha)) + minAlpha );
			c = GameMakeColor( r, g, b, a );

		}

		// cache hero objects for drawing in icon layer
		if( calcHero && obj->isHero() )
		{
			m_cachedHeroObjectList.push_back(obj);
		}

		// draw the blip, but make sure the points are legal
		if( legalRadarPoint( radarPoint.x, radarPoint.y ) )
			surface->DrawPixel( radarPoint.x, radarPoint.y, c );

		radarPoint.y++;
		if( legalRadarPoint( radarPoint.x, radarPoint.y ) )
			surface->DrawPixel( radarPoint.x, radarPoint.y, c );

		radarPoint.x++;
		if( legalRadarPoint( radarPoint.x, radarPoint.y ) )
			surface->DrawPixel( radarPoint.x, radarPoint.y, c );

		radarPoint.y--;
		if( legalRadarPoint( radarPoint.x, radarPoint.y ) )
			surface->DrawPixel( radarPoint.x, radarPoint.y, c );

	}
	REF_PTR_RELEASE(surface);

}

//-------------------------------------------------------------------------------------------------
/** Shade the color passed in using the height parameter to lighten and darken it.  Colors
	* will be interpolated using the value "height" across the range from loZ to hiZ.  The
	* midZ is the "middle" point, height values above it will be lightened, while
	* lower ones are darkened. */
//-------------------------------------------------------------------------------------------------
void W3DRadar::interpolateColorForHeight( RGBColor *color,
																					Real height,
																					Real hiZ,
																					Real midZ,
																					Real loZ )
{
	const Real howBright = 0.95f;  // bigger is brighter (0.0 to 1.0)
	const Real howDark   = 0.60f;  // bigger is darker (0.0 to 1.0)

	// sanity on map height (flat maps bomb)
	if (hiZ == midZ)
		hiZ = midZ+0.1f;
	if (midZ == loZ)
		loZ = midZ-0.1f;
	if (hiZ == loZ)
		hiZ = loZ+0.2f;

	Real t;
	RGBColor colorTarget;

	// if "over" the middle height, interpolate lighter
	if( height >= midZ )
	{

		// how far are we from the middleZ towards the hi Z
		t = (height - midZ) / (hiZ - midZ);

		// compute what our "lightest" color possible we want to use is
		colorTarget.red = color->red + (1.0f - color->red) * howBright;
		colorTarget.green = color->green + (1.0f - color->green) * howBright;
		colorTarget.blue = color->blue + (1.0f - color->blue) * howBright;

	}
	else  // interpolate darker
	{

		// how far are we from the middleZ towards the low Z
		t = (midZ - height) / (midZ - loZ);

		// compute what the "darkest" color possible we want to use is
		colorTarget.red = color->red + (0.0f - color->red) * howDark;
		colorTarget.green = color->green + (0.0f - color->green) * howDark;
		colorTarget.blue = color->blue + (0.0f - color->blue) * howDark;

	}

	// interpolate toward the target color
	color->red = color->red + (colorTarget.red - color->red) * t;
	color->green = color->green + (colorTarget.green - color->green) * t;
	color->blue = color->blue + (colorTarget.blue - color->blue) * t;

	// keep the color real
	if( color->red < 0.0f )
		color->red = 0.0f;
	if( color->red > 1.0f )
		color->red = 1.0f;
	if( color->green < 0.0f )
		color->green = 0.0f;
	if( color->green > 1.0f )
		color->green = 1.0f;
	if( color->blue < 0.0f )
		color->blue = 0.0f;
	if( color->blue > 1.0f )
		color->blue = 1.0f;

}

///////////////////////////////////////////////////////////////////////////////////////////////////
// PUBLIC METHODS /////////////////////////////////////////////////////////////////////////////////
///////////////////////////////////////////////////////////////////////////////////////////////////

//-------------------------------------------------------------------------------------------------
//-------------------------------------------------------------------------------------------------
W3DRadar::W3DRadar( void )
{

	m_terrainTextureFormat = WW3D_FORMAT_UNKNOWN;
	m_terrainImage = NULL;
	m_terrainTexture = NULL;

	m_overlayTextureFormat = WW3D_FORMAT_UNKNOWN;
	m_overlayImage = NULL;
	m_overlayTexture = NULL;

	m_shroudTextureFormat = WW3D_FORMAT_UNKNOWN;
	m_shroudImage = NULL;
	m_shroudTexture = NULL;

	m_textureWidth = RADAR_CELL_WIDTH;
	m_textureHeight = RADAR_CELL_HEIGHT;

	m_reconstructViewBox = TRUE;
	m_viewAngle = 0.0f;
	m_viewZoom = 0.0f;
	for( Int i = 0; i < 4; i++ )
	{

		m_viewBox[ i ].x = 0;
		m_viewBox[ i ].y = 0;

	}

}

//-------------------------------------------------------------------------------------------------
//-------------------------------------------------------------------------------------------------
W3DRadar::~W3DRadar( void )
{

	// delete resources used for the W3D radar
	deleteResources();

}

//-------------------------------------------------------------------------------------------------
//-------------------------------------------------------------------------------------------------
void W3DRadar::xfer( Xfer *xfer )
{
	Radar::xfer(xfer);
}

//-------------------------------------------------------------------------------------------------
/** Radar initialization */
//-------------------------------------------------------------------------------------------------
void W3DRadar::init( void )
{
	ICoord2D size;
	Region2D uv;

	// extending functionality
	Radar::init();

	// gather specific texture format information
	initializeTextureFormats();

	// allocate our terrain texture
	// poolify
	m_terrainTexture = MSGNEW("TextureClass") TextureClass( m_textureWidth, m_textureHeight,
																			 m_terrainTextureFormat, MIP_LEVELS_1 );
	DEBUG_ASSERTCRASH( m_terrainTexture, ("W3DRadar: Unable to allocate terrain texture") );

	// allocate our overlay texture
	m_overlayTexture = MSGNEW("TextureClass") TextureClass( m_textureWidth, m_textureHeight,
																			 m_overlayTextureFormat, MIP_LEVELS_1 );
	DEBUG_ASSERTCRASH( m_overlayTexture, ("W3DRadar: Unable to allocate overlay texture") );

	// set filter type for the overlay texture, try it and see if you like it, I don't ;)
//	m_overlayTexture->Set_Min_Filter( TextureClass::FILTER_TYPE_NONE );
//	m_overlayTexture->Set_Mag_Filter( TextureClass::FILTER_TYPE_NONE );

	// allocate our shroud texture
	m_shroudTexture = MSGNEW("TextureClass") TextureClass( m_textureWidth, m_textureHeight,
																			 m_shroudTextureFormat, MIP_LEVELS_1 );
	DEBUG_ASSERTCRASH( m_shroudTexture, ("W3DRadar: Unable to allocate shroud texture") );
	m_shroudTexture->Get_Filter().Set_Min_Filter( TextureFilterClass::FILTER_TYPE_DEFAULT );
	m_shroudTexture->Get_Filter().Set_Mag_Filter( TextureFilterClass::FILTER_TYPE_DEFAULT );

	//
	// create images used for rendering and set them up with the textures
	//

	//
	// the terrain image, note the UV coords change it from (0,0) in the upper left
	// to (0,0) in the lower left cause that's how we are initially oriented in the
	// world (positive X to the right and positive Y up)
	//
	m_terrainImage = newInstance(Image);
	uv.lo.x = 0.0f;
	uv.lo.y = 1.0f;
	uv.hi.x = 1.0f;
	uv.hi.y = 0.0f;
	m_terrainImage->setStatus( IMAGE_STATUS_RAW_TEXTURE );
	m_terrainImage->setRawTextureData( m_terrainTexture );
	m_terrainImage->setUV( &uv );
	m_terrainImage->setTextureWidth( m_textureWidth );
	m_terrainImage->setTextureHeight( m_textureHeight );
	size.x = m_textureWidth;
	size.y = m_textureHeight;
	m_terrainImage->setImageSize( &size );

	// the overlay image
	m_overlayImage = newInstance(Image);
	uv.lo.x = 0.0f;
	uv.lo.y = 1.0f;
	uv.hi.x = 1.0f;
	uv.hi.y = 0.0f;
	m_overlayImage->setStatus( IMAGE_STATUS_RAW_TEXTURE );
	m_overlayImage->setRawTextureData( m_overlayTexture );
	m_overlayImage->setUV( &uv );
	m_overlayImage->setTextureWidth( m_textureWidth );
	m_overlayImage->setTextureHeight( m_textureHeight );
	size.x = m_textureWidth;
	size.y = m_textureHeight;
	m_overlayImage->setImageSize( &size );

	// the shroud image
	m_shroudImage = newInstance(Image);
	uv.lo.x = 0.0f;
	uv.lo.y = 1.0f;
	uv.hi.x = 1.0f;
	uv.hi.y = 0.0f;
	m_shroudImage->setStatus( IMAGE_STATUS_RAW_TEXTURE );
	m_shroudImage->setRawTextureData( m_shroudTexture );
	m_shroudImage->setUV( &uv );
	m_shroudImage->setTextureWidth( m_textureWidth );
	m_shroudImage->setTextureHeight( m_textureHeight );
	size.x = m_textureWidth;
	size.y = m_textureHeight;
	m_shroudImage->setImageSize( &size );

}

//-------------------------------------------------------------------------------------------------
/** Reset the radar to the initial empty state ready for new data */
//-------------------------------------------------------------------------------------------------
void W3DRadar::reset( void )
{

	// extending functionality, call base class
	Radar::reset();

	m_cachedHeroObjectList.clear();

	// clear our texture data, but do not delete the resources
	SurfaceClass *surface;

	surface = m_terrainTexture->Get_Surface_Level();
	if( surface )
	{
		surface->Clear();
		REF_PTR_RELEASE(surface);
	}

	surface = m_overlayTexture->Get_Surface_Level();
	if( surface )
	{
		surface->Clear();
		REF_PTR_RELEASE(surface);
	}

	// don't call Clear(); that wips to transparent. do this instead.
	//gs Dude, it's called CLEARshroud.  It needs to clear the shroud.
	clearShroud();

}

//-------------------------------------------------------------------------------------------------
/** Update */
//-------------------------------------------------------------------------------------------------
void W3DRadar::update( void )
{

	// extend base class
	Radar::update();

}

//-------------------------------------------------------------------------------------------------
//-------------------------------------------------------------------------------------------------
RadarObjectType W3DRadar::addObject( Object* obj )
{
	RadarObjectType addedType = Radar::addObject(obj);

	if (addedType == RadarObjectType_Local)
	{
		if (obj->isHero() && !RadarObject::isTemporarilyHidden(obj))
		{
			m_cachedHeroObjectList.push_back(obj);
		}
	}

	return addedType;
}

//-------------------------------------------------------------------------------------------------
//-------------------------------------------------------------------------------------------------
RadarObjectType W3DRadar::removeObject( Object* obj )
{
	RadarObjectType removedType = Radar::removeObject(obj);

	if (removedType == RadarObjectType_Local)
	{
		stl::find_and_erase_unordered(m_cachedHeroObjectList, obj);
	}

	return removedType;
}

//-------------------------------------------------------------------------------------------------
/** Reset the radar for the new map data being given to it */
//-------------------------------------------------------------------------------------------------
void W3DRadar::newMap( TerrainLogic *terrain )
{

	//
	// extending functionality, call the base class ... this will cause a reset of the
	// system which will clear out our textures but not free them
	//
	Radar::newMap( terrain );

	// sanity
	if( terrain == NULL )
		return;

	// build terrain texture
	buildTerrainTexture( terrain );

}

// ------------------------------------------------------------------------------------------------
// ------------------------------------------------------------------------------------------------
void W3DRadar::buildTerrainTexture( TerrainLogic *terrain )
{
	SurfaceClass *surface;
	RGBColor waterColor;

	// we will want to reconstruct our new view box now
	m_reconstructViewBox = TRUE;

	// setup our water color
	waterColor.red = TheWaterTransparency->m_radarColor.red;
	waterColor.green = TheWaterTransparency->m_radarColor.green;
	waterColor.blue = TheWaterTransparency->m_radarColor.blue;

	// get the terrain surface to draw in
	surface = m_terrainTexture->Get_Surface_Level();
	DEBUG_ASSERTCRASH( surface, ("W3DRadar: Can't get surface for terrain texture") );

	// build the terrain
	RGBColor sampleColor;
	RGBColor color;
	Int i, j, samples;
	Int x, y;
	ICoord2D radarPoint;
	Coord3D worldPoint;
	Bridge *bridge;
	for( y = 0; y < m_textureHeight; y++ )
	{

		for( x = 0; x < m_textureWidth; x++ )
		{

			// what point are we inspecting
			radarPoint.x = x;
			radarPoint.y = y;
			radarToWorld2D( &radarPoint, &worldPoint );

			// check to see if this point is part of a working bridge
			Bool workingBridge = FALSE;
			bridge = TheTerrainLogic->findBridgeAt( &worldPoint );
			if( bridge != NULL )
			{
				Object *obj = TheGameLogic->findObjectByID( bridge->peekBridgeInfo()->bridgeObjectID );

				if( obj )
				{
					BodyModuleInterface *body = obj->getBodyModule();

					if( body->getDamageState() != BODY_RUBBLE )
						workingBridge = TRUE;

				}

			}

			// create a color based on the Z height of the map
			Real waterZ;
			if( workingBridge == FALSE && terrain->isUnderwater( worldPoint.x, worldPoint.y, &waterZ ) )
			{
				const Int waterSamplesAway = 1;		// how many "tiles" from the center tile we will sample away
																					// to average a color for the tile color

				sampleColor.red = sampleColor.green = sampleColor.blue = 0.0f;
				samples = 0;

				for( j = y - waterSamplesAway; j <= y + waterSamplesAway; j++ )
				{

					if( j >= 0 && j < m_textureHeight )
					{

						for( i = x - waterSamplesAway; i <= x + waterSamplesAway; i++ )
						{

							if( i >= 0 && i < m_textureWidth )
							{

								// the the world point we are concerned with
								radarPoint.x = i;
								radarPoint.y = j;
								radarToWorld2D( &radarPoint, &worldPoint );

								// get color for this Z and add to our sample color
                Real underwaterZ;
								if( terrain->isUnderwater( worldPoint.x, worldPoint.y, NULL, &underwaterZ ) )
								{
									// this is our "color" for water
									color = waterColor;

									// interpolate the water color for height in the water table
									interpolateColorForHeight( &color, underwaterZ, waterZ,
																						 waterZ,
																						 m_mapExtent.lo.z );

									// add color to our samples
									sampleColor.red += color.red;
									sampleColor.green += color.green;
									sampleColor.blue += color.blue;
									samples++;

								}

							}

						}

					}

				}

				// prevent divide by zeros
				if( samples == 0 )
					samples = 1;

				// set the color to an average of the colors read
				color.red = sampleColor.red / (Real)samples;
				color.green = sampleColor.green / (Real)samples;
				color.blue = sampleColor.blue / (Real)samples;

			}
			else  // regular terrain ...
			{
				const Int samplesAway = 1;  // how many "tiles" from the center tile we will sample away
																		// to average a color for the tile color

				sampleColor.red = sampleColor.green = sampleColor.blue = 0.0f;
				samples = 0;

				for( j = y - samplesAway; j <= y + samplesAway; j++ )
				{

					if( j >= 0 && j < m_textureHeight )
					{

						for( i = x - samplesAway; i <= x + samplesAway; i++ )
						{

							if( i >= 0 && i < m_textureWidth )
							{

								// the the world point we are concerned with
								radarPoint.x = i;
								radarPoint.y = j;
								radarToWorld( &radarPoint, &worldPoint );

								// get the color we're going to use here
								if( workingBridge )
								{
									AsciiString bridgeTName = bridge->getBridgeTemplateName();
									TerrainRoadType *bridgeTemplate = TheTerrainRoads->findBridge( bridgeTName );

									// sanity
									DEBUG_ASSERTCRASH( bridgeTemplate, ("W3DRadar::buildTerrainTexture - Can't find bridge template for '%s'", bridgeTName.str()) );

									// use bridge color
									if ( bridgeTemplate )
										color = bridgeTemplate->getRadarColor();
									else
										color.setFromInt(0xffffffff);
									//
									// we won't use the height of the terrain at this sample point, we will
									// instead use the height for the entire bridge
									//
									Real bridgeHeight = (bridge->peekBridgeInfo()->fromLeft.z +
																			 bridge->peekBridgeInfo()->fromRight.z +
																			 bridge->peekBridgeInfo()->toLeft.z +
																			 bridge->peekBridgeInfo()->toRight.z) / 4.0f;

									// interpolate the color, but use the bridge height, not the terrain height
									interpolateColorForHeight( &color, bridgeHeight,
																						 getTerrainAverageZ(),
																						 m_mapExtent.hi.z, m_mapExtent.lo.z );

								}
								else
								{

									// get the color at this point
									TheTerrainVisual->getTerrainColorAt( worldPoint.x, worldPoint.y, &color );

									// interpolate the color for height
									interpolateColorForHeight( &color, worldPoint.z, getTerrainAverageZ(),
																						 m_mapExtent.hi.z, m_mapExtent.lo.z );

								}

								// add color to our samples
								sampleColor.red += color.red;
								sampleColor.green += color.green;
								sampleColor.blue += color.blue;
								samples++;

							}

						}

					}

				}

				// prevent divide by zeros
				if( samples == 0 )
					samples = 1;

				// set the color to an average of the colors read
				color.red = sampleColor.red / (Real)samples;
				color.green = sampleColor.green / (Real)samples;
				color.blue = sampleColor.blue / (Real)samples;

			}

			//
			// draw the pixel for the terrain at this point, note that because of the orientation
			// of our world we draw it with positive y in the "up" direction
			//
			// FYI: I tried making this faster by pulling out all the code inside DrawPixel
			// and locking only once ... but it made absolutely *no* performance difference,
			// the sampling and interpolation algorithm for generating pretty looking terrain
			// and water for the radar is just, well, expensive.
			//
			surface->DrawPixel( x, y, GameMakeColor( color.red * 255,
																							 color.green * 255,
																							 color.blue * 255,
																							 255 ) );

		}

	}

	// all done with the surface
	REF_PTR_RELEASE(surface);

}

// ------------------------------------------------------------------------------------------------
//-------------------------------------------------------------------------------------------------
void W3DRadar::clearShroud()
{
#if ENABLE_CONFIGURABLE_SHROUD
	if (!TheGlobalData->m_shroudOn)
		return;
#endif

	SurfaceClass *surface = m_shroudTexture->Get_Surface_Level();

	// Phase 27 CRITICAL FIX: OpenGL textures may not have surfaces - skip if null
	if (surface == nullptr) {
#ifndef _WIN32
		printf("Phase 27 W3DRADAR FIX: clearShroud() - m_shroudTexture has no surface (OpenGL compatibility)\n");
#endif
		return;
	}

	// fill to clear, shroud will make black.  Don't want to make something black that logic can't clear
	unsigned int color = GameMakeColor( 0, 0, 0, 0 );
	for( Int y = 0; y < m_textureHeight; y++ )
	{
		surface->DrawHLine(y, 0, m_textureWidth-1, color);
	}
	REF_PTR_RELEASE(surface);
}

// ------------------------------------------------------------------------------------------------
//-------------------------------------------------------------------------------------------------
void W3DRadar::setShroudLevel(Int shroudX, Int shroudY, CellShroudStatus setting)
{
#if ENABLE_CONFIGURABLE_SHROUD
	if (!TheGlobalData->m_shroudOn)
		return;
#endif

	W3DShroud* shroud = TheTerrainRenderObject ? TheTerrainRenderObject->getShroud() : NULL;
	if (!shroud)
		return;

	SurfaceClass* surface = m_shroudTexture->Get_Surface_Level();
	
	// Phase 27 CRITICAL FIX: OpenGL textures may not have surfaces - skip if null
	if (surface == nullptr) {
#ifndef _WIN32
		printf("Phase 27 W3DRADAR FIX: setShroudLevel() - m_shroudTexture has no surface (OpenGL compatibility)\n");
#endif
		return;
	}

	DEBUG_ASSERTCRASH( surface, ("W3DRadar: Can't get surface for Shroud texture") );

	Int mapMinX = shroudX * shroud->getCellWidth();
	Int mapMinY = shroudY * shroud->getCellHeight();
	Int mapMaxX = (shroudX+1) * shroud->getCellWidth();
	Int mapMaxY = (shroudY+1) * shroud->getCellHeight();

	ICoord2D radarPoint;
	Coord3D worldPoint;

	worldPoint.x = mapMinX;
	worldPoint.y = mapMinY;
	worldToRadar( &worldPoint, &radarPoint );
	Int radarMinX = radarPoint.x;
	Int radarMinY = radarPoint.y;

	worldPoint.x = mapMaxX;
	worldPoint.y = mapMaxY;
	worldToRadar( &worldPoint, &radarPoint );
	Int radarMaxX = radarPoint.x;
	Int radarMaxY = radarPoint.y;

/*
	Int radarMinX = REAL_TO_INT_FLOOR(mapMinX / getXSample());
	Int radarMinY = REAL_TO_INT_FLOOR(mapMinY / getYSample());
	Int radarMaxX = REAL_TO_INT_CEIL(mapMaxX / getXSample());
	Int radarMaxY = REAL_TO_INT_CEIL(mapMaxY / getYSample());
*/

	/// @todo srj -- this really needs to smooth the display!

	//Logic is saying shroud.  We can add alpha levels here in client if needed.
	// W3DShroud is a 0-255 alpha byte.  Logic shroud is a double reference count.
	Int alpha;
	if( setting == CELLSHROUD_SHROUDED )
		alpha = 255;
	else if( setting == CELLSHROUD_FOGGED )
		alpha = 127;///< @todo placeholder to get feedback on logic work while graphic side being decided
	else
		alpha = 0;

	for( Int y = radarMinY; y <= radarMaxY; y++ )
	{
		for( Int x = radarMinX; x <= radarMaxX; x++ )
		{
			if( legalRadarPoint( x, y ) )
				surface->DrawPixel( x, y, GameMakeColor( 0, 0, 0, alpha ) );
		}
	}
	REF_PTR_RELEASE(surface);
}

//-------------------------------------------------------------------------------------------------
/** Actually draw the radar at the screen coordinates provided
	* NOTE about how drawing works: The radar images are computed at samples across the
	* map and are built into a "square" texture area.  At the time of drawing and computing
	* radar<->world coords we consider the "ratio" of width to height of the map dimensions
	* so that when we draw we preserve the aspect ratio of the map and don't squish it in
	* any direction that would cause the map to be distorted.  Extra blank space is drawn
	* around the radar images to keep the whole radar area covered when the map displayed
	* is "long" or "tall" */
//-------------------------------------------------------------------------------------------------
void W3DRadar::draw( Int pixelX, Int pixelY, Int width, Int height )
{
	// if the local player does not have a radar then we can't draw anything
	if( !rts::localPlayerHasRadar() )
		return;

	//
	// given a upper left corner at pixelX|Y and a width and height to draw into, figure out
	// where we should start and end the image so that the final drawn image has the
	// same ratio as the map and isn't stretched or distorted
	//
	ICoord2D ul, lr;
	findDrawPositions( pixelX, pixelY, width, height, &ul, &lr );

	Int scaledWidth = lr.x - ul.x;
	Int scaledHeight = lr.y - ul.y;

	// draw black border areas where we need map
	Color fillColor = GameMakeColor( 0, 0, 0, 255 );
	Color lineColor = GameMakeColor( 50, 50, 50, 255 );
	if( m_mapExtent.width()/width >= m_mapExtent.height()/height )
	{

		// draw horizontal bars at top and bottom
		TheDisplay->drawFillRect( pixelX, pixelY, width, ul.y - pixelY - 1, fillColor );
		TheDisplay->drawFillRect( pixelX, lr.y + 1, width, pixelY + height - lr.y - 1, fillColor);
		TheDisplay->drawLine(pixelX, ul.y, pixelX + width, ul.y, 1, lineColor);
		TheDisplay->drawLine(pixelX, lr.y + 1, pixelX + width, lr.y + 1, 1, lineColor);

	}
	else
	{

		// draw vertical bars to the left and right
		TheDisplay->drawFillRect( pixelX, pixelY, ul.x - pixelX - 1, height, fillColor );
		TheDisplay->drawFillRect( lr.x + 1, pixelY, width - (lr.x - pixelX) - 1, height, fillColor );
		TheDisplay->drawLine(ul.x, pixelY, ul.x, pixelY + height, 1, lineColor);
		TheDisplay->drawLine(lr.x + 1, pixelY, lr.x + 1, pixelY + height, 1, lineColor);

	}

	// draw the terrain texture
	TheDisplay->drawImage( m_terrainImage, ul.x, ul.y, lr.x, lr.y );

	// refresh the overlay texture once every so many frames
	if( TheGameClient->getFrame() % OVERLAY_REFRESH_RATE == 0 )
	{
<<<<<<< HEAD

		// reset the overlay texture
		SurfaceClass *surface = m_overlayTexture->Get_Surface_Level();
		
		// Phase 27 CRITICAL FIX: OpenGL textures may not have surfaces - skip if null
		if (surface == nullptr) {
#ifndef _WIN32
			printf("Phase 27 W3DRADAR FIX: render() overlay refresh - m_overlayTexture has no surface (OpenGL compatibility)\n");
#endif
		} else {
			surface->Clear();
			REF_PTR_RELEASE(surface);

			// rebuild the object overlay
			renderObjectList( getObjectList(), m_overlayTexture );
			renderObjectList( getLocalObjectList(), m_overlayTexture, TRUE );
		}

=======
		updateObjectTexture(m_overlayTexture);
>>>>>>> a4991a8a
	}

	// draw the overlay image
 	TheDisplay->drawImage( m_overlayImage, ul.x, ul.y, lr.x, lr.y );

	// draw the shroud image
#if ENABLE_CONFIGURABLE_SHROUD
	if( TheGlobalData->m_shroudOn )
#else
	if (true)
#endif
	{
		TheDisplay->drawImage( m_shroudImage, ul.x, ul.y, lr.x, lr.y );
	}

	// draw any icons
	drawIcons( ul.x, ul.y, scaledWidth, scaledHeight );

	// draw any radar events
	drawEvents( ul.x, ul.y, scaledWidth, scaledHeight );

	// see if we need to reconstruct the view box
	if( TheTacticalView->getZoom() != m_viewZoom )
		m_reconstructViewBox = TRUE;
	if( TheTacticalView->getAngle() != m_viewAngle )
		m_reconstructViewBox = TRUE;

	if( m_reconstructViewBox == TRUE )
		reconstructViewBox();

	// draw the view region on top of the radar reconstructing if necessary
	drawViewBox( ul.x, ul.y, scaledWidth, scaledHeight );

}

// ------------------------------------------------------------------------------------------------
// ------------------------------------------------------------------------------------------------
void W3DRadar::refreshTerrain( TerrainLogic *terrain )
{

	// extend base class
	Radar::refreshTerrain( terrain );

	// rebuild the entire terrain texture
	buildTerrainTexture( terrain );

}

// ------------------------------------------------------------------------------------------------
// ------------------------------------------------------------------------------------------------
void W3DRadar::refreshObjects()
{
	if constexpr (OVERLAY_REFRESH_RATE > 1)
	{
		if (m_overlayTexture != NULL)
		{
			updateObjectTexture(m_overlayTexture);
		}
	}
}



///The following is an "archive" of an attempt to foil the mapshroud hack... saved for later, since it is too close to release to try it


/*
 *
	void W3DRadar::renderObjectList( const RadarObject *listHead, TextureClass *texture )
{

	// sanity
	if( listHead == NULL || texture == NULL )
		return;

	// get surface for texture to render into
	SurfaceClass *surface = texture->Get_Surface_Level();

	// loop through all objects and draw
	ICoord2D radarPoint;

	Player *player = rts::getObservedOrLocalPlayer();
	const Int playerIndex = player->getPlayerIndex();

	UnsignedByte minAlpha = 8;

	for( const RadarObject *rObj = listHead; rObj; rObj = rObj->friend_getNext() )
	{
    UnsignedByte h = (UnsignedByte)(rObj->isTemporarilyHidden());
    if ( h )
			continue;

    UnsignedByte a = 0;

		// get object
		const Object *obj = rObj->friend_getObject();
		UnsignedByte r = 1;   // all decoys

		// get the color we're going to draw in
		UnsignedInt c = 0xfe000000;// this is a decoy
    c |= (UnsignedInt)( obj->testStatus( OBJECT_STATUS_STEALTHED ) );//so is this

		// check for shrouded status
		UnsignedByte k =  (UnsignedByte)(obj->getShroudedStatus(playerIndex) > OBJECTSHROUD_PARTIAL_CLEAR);
    if ( k || a)
			continue;	//object is fogged or shrouded, don't render it.

 		//
 		// objects with a local only unit priority will only appear on the radar if they
 		// are controlled by the local player, or if the local player is an observer (cause
		// they are godlike and can see everything)
 		//
 		if( obj->getRadarPriority() == RADAR_PRIORITY_LOCAL_UNIT_ONLY &&
 				obj->getControllingPlayer() != player &&
				player->isPlayerActive() )
 			continue;

    UnsignedByte g = c|a;
    UnsignedByte b = h|a;
		// get object position
		const Coord3D *pos = obj->getPosition();

		// compute object position as a radar blip
		radarPoint.x = pos->x / (m_mapExtent.width() / RADAR_CELL_WIDTH);
		radarPoint.y = pos->y / (m_mapExtent.height() / RADAR_CELL_HEIGHT);


		const UnsignedInt framesForTransition = LOGICFRAMES_PER_SECOND;



		// adjust the alpha for stealth units so they "fade/blink" on the radar for the controller
		// if( obj->getRadarPriority() == RADAR_PRIORITY_LOCAL_UNIT_ONLY )
		// ML-- What the heck is this? local-only and neutral-observier-viewed units are stealthy?? Since when?
		// Now it twinkles for any stealthed object, whether locally controlled or neutral-observier-viewed
    c = rObj->getColor();

		if( g & r )
		{
		  Real alphaScale = INT_TO_REAL(TheGameLogic->getFrame() % framesForTransition) / (framesForTransition * 0.5f);
      minAlpha <<= 2; // decoy

 			if ( ( obj->isLocallyControlled() == (Bool)a ) // another decoy, comparing the return of this non-inline with a local
        && !obj->testStatus( OBJECT_STATUS_DISGUISED )
        && !obj->testStatus( OBJECT_STATUS_DETECTED )
        && ++a != 0 // The trick is that this increment does not occur unless all three above conditions are true
        && minAlpha == 32  // tricksy hobbit decoy
        && c != 0 )        // ditto
      {
        g = (UnsignedByte)(rObj->getColor());
        continue;
      }

      a |= k | b;
			GameGetColorComponentsWithCheatSpy( c, &r, &g, &b, &a );//this function does not touch the low order bit in 'a'


			if( alphaScale > 0.0f )
				a = REAL_TO_UNSIGNEDBYTE( ((alphaScale - 1.0f) * (255.0f - minAlpha)) + minAlpha );
			else
				a = REAL_TO_UNSIGNEDBYTE( (alphaScale * (255.0f - minAlpha)) + minAlpha );
			c = GameMakeColor( r, g, b, a );

		}




		// draw the blip, but make sure the points are legal
		if( legalRadarPoint( radarPoint.x, radarPoint.y ) )
			surface->DrawPixel( radarPoint.x, radarPoint.y, c );

		radarPoint.x++;
		if( legalRadarPoint( radarPoint.x, radarPoint.y ) )
			surface->DrawPixel( radarPoint.x, radarPoint.y, c );

		radarPoint.y++;
		if( legalRadarPoint( radarPoint.x, radarPoint.y ) )
			surface->DrawPixel( radarPoint.x, radarPoint.y, c );

		radarPoint.x--;
		if( legalRadarPoint( radarPoint.x, radarPoint.y ) )
			surface->DrawPixel( radarPoint.x, radarPoint.y, c );




	}
	REF_PTR_RELEASE(surface);

}


 *
 */<|MERGE_RESOLUTION|>--- conflicted
+++ resolved
@@ -1455,28 +1455,7 @@
 	// refresh the overlay texture once every so many frames
 	if( TheGameClient->getFrame() % OVERLAY_REFRESH_RATE == 0 )
 	{
-<<<<<<< HEAD
-
-		// reset the overlay texture
-		SurfaceClass *surface = m_overlayTexture->Get_Surface_Level();
-		
-		// Phase 27 CRITICAL FIX: OpenGL textures may not have surfaces - skip if null
-		if (surface == nullptr) {
-#ifndef _WIN32
-			printf("Phase 27 W3DRADAR FIX: render() overlay refresh - m_overlayTexture has no surface (OpenGL compatibility)\n");
-#endif
-		} else {
-			surface->Clear();
-			REF_PTR_RELEASE(surface);
-
-			// rebuild the object overlay
-			renderObjectList( getObjectList(), m_overlayTexture );
-			renderObjectList( getLocalObjectList(), m_overlayTexture, TRUE );
-		}
-
-=======
 		updateObjectTexture(m_overlayTexture);
->>>>>>> a4991a8a
 	}
 
 	// draw the overlay image
