/*
**	Command & Conquer Generals Zero Hour(tm)
**	Copyright 2025 Electronic Arts Inc.
**
**	This program is free software: you can redistribute it and/or modify
**	it under the terms of the GNU General Public License as published by
**	the Free Software Foundation, either version 3 of the License, or
**	(at your option) any later version.
**
**	This program is distributed in the hope that it will be useful,
**	but WITHOUT ANY WARRANTY; without even the implied warranty of
**	MERCHANTABILITY or FITNESS FOR A PARTICULAR PURPOSE.  See the
**	GNU General Public License for more details.
**
**	You should have received a copy of the GNU General Public License
**	along with this program.  If not, see <http://www.gnu.org/licenses/>.
*/

////////////////////////////////////////////////////////////////////////////////
//																																						//
//  (c) 2001-2003 Electronic Arts Inc.																				//
//																																						//
////////////////////////////////////////////////////////////////////////////////

// FILE: Win32Mouse.cpp ///////////////////////////////////////////////////////////////////////////
// Created:    Colin Day, July 2001
// Desc:       Interface for the mouse using only the Win32 messages
///////////////////////////////////////////////////////////////////////////////////////////////////

#ifdef _WIN32
// This file is Windows-specific

#define WIN32_LEAN_AND_MEAN
#include <windows.h>

#include "Common/Debug.h"
#include "Common/GlobalData.h"
#include "Common/LocalFileSystem.h"
#include "GameClient/GameClient.h"
#include "Win32Device/GameClient/Win32Mouse.h"
#include "WinMain.h"


// EXTERN /////////////////////////////////////////////////////////////////////////////////////////
extern Win32Mouse *TheWin32Mouse;

HCURSOR cursorResources[Mouse::NUM_MOUSE_CURSORS][MAX_2D_CURSOR_DIRECTIONS];
///////////////////////////////////////////////////////////////////////////////////////////////////
// PRIVATE FUNCTIONS //////////////////////////////////////////////////////////////////////////////
///////////////////////////////////////////////////////////////////////////////////////////////////

//-------------------------------------------------------------------------------------------------
/** Get a mouse event from the buffer if available, we need to translate
	* from the windows message meanings to our own internal mouse
	* structure */
//-------------------------------------------------------------------------------------------------
UnsignedByte Win32Mouse::getMouseEvent( MouseIO *result, Bool flush )
{

	// if there is nothing here there is no event data to do
	if( m_eventBuffer[ m_nextGetIndex ].msg == 0 )
		return MOUSE_NONE;

	// translate the win32 mouse message to our own system
	translateEvent( m_nextGetIndex, result );

	// remove this event from the buffer by setting msg to zero
	m_eventBuffer[ m_nextGetIndex ].msg = 0;

	//
	// our next get index will now be advanced to the next index, wrapping at
	// the mad
	//
	m_nextGetIndex++;
	if( m_nextGetIndex >= Mouse::NUM_MOUSE_EVENTS )
		m_nextGetIndex = 0;

	// got event OK and all done with this one
	return MOUSE_OK;

}

//-------------------------------------------------------------------------------------------------
/** Translate a win32 mouse event to our own event info */
//-------------------------------------------------------------------------------------------------
void Win32Mouse::translateEvent( UnsignedInt eventIndex, MouseIO *result )
{
	UINT msg = m_eventBuffer[ eventIndex ].msg;
	WPARAM wParam = m_eventBuffer[ eventIndex ].wParam;
	LPARAM lParam = m_eventBuffer[ eventIndex ].lParam;
	UnsignedInt frame;

	//
	// get the current input frame from the client, if we don't have
	// a client (like in the GUI editor) we just use frame 1 so it
	// registers with the system
	//
	if( TheGameClient )
		frame = TheGameClient->getFrame();
	else
		frame = 1;

	// set these to defaults
	result->leftState = result->middleState = result->rightState = MBS_Up;
	result->leftFrame = result->middleFrame = result->rightFrame = 0;
	result->pos.x = result->pos.y = result->wheelPos = 0;

	// Time is the same for all events
	result->time = m_eventBuffer[ eventIndex ].time;

	switch( msg )
	{

		// ------------------------------------------------------------------------
		case WM_LBUTTONDOWN:
		{

			result->leftState = MBS_Down;
			result->leftFrame = frame;
			result->pos.x = LOWORD( lParam );
			result->pos.y = HIWORD( lParam );
			break;

		}

		// ------------------------------------------------------------------------
		case WM_LBUTTONUP:
		{

			result->leftState = MBS_Up;
			result->leftFrame = frame;
			result->pos.x = LOWORD( lParam );
			result->pos.y = HIWORD( lParam );
			break;

		}

		// ------------------------------------------------------------------------
		case WM_LBUTTONDBLCLK:
		{

			result->leftState = MBS_DoubleClick;
			result->leftFrame = frame;
			result->pos.x = LOWORD( lParam );
			result->pos.y = HIWORD( lParam );
			break;

		}

		// ------------------------------------------------------------------------
		case WM_MBUTTONDOWN:
		{

			result->middleState = MBS_Down;
			result->middleFrame = frame;
			result->pos.x = LOWORD( lParam );
			result->pos.y = HIWORD( lParam );
			break;

		}

		// ------------------------------------------------------------------------
		case WM_MBUTTONUP:
		{

			result->middleState = MBS_Up;
			result->middleFrame = frame;
			result->pos.x = LOWORD( lParam );
			result->pos.y = HIWORD( lParam );
			break;

		}

		// ------------------------------------------------------------------------
		case WM_MBUTTONDBLCLK:
		{

			result->middleState = MBS_DoubleClick;
			result->middleFrame = frame;
			result->pos.x = LOWORD( lParam );
			result->pos.y = HIWORD( lParam );
			break;

		}

		// ------------------------------------------------------------------------
		case WM_RBUTTONDOWN:
		{

			result->rightState = MBS_Down;
			result->rightFrame = frame;
			result->pos.x = LOWORD( lParam );
			result->pos.y = HIWORD( lParam );
			break;

		}

		// ------------------------------------------------------------------------
		case WM_RBUTTONUP:
		{

			result->rightState = MBS_Up;
			result->rightFrame = frame;
			result->pos.x = LOWORD( lParam );
			result->pos.y = HIWORD( lParam );
			break;

		}

		// ------------------------------------------------------------------------
		case WM_RBUTTONDBLCLK:
		{

			result->rightState = MBS_DoubleClick;
			result->rightFrame = frame;
			result->pos.x = LOWORD( lParam );
			result->pos.y = HIWORD( lParam );
			break;

		}

		// ------------------------------------------------------------------------
		case WM_MOUSEMOVE:
		{

			result->pos.x = LOWORD( lParam );
			result->pos.y = HIWORD( lParam );
			break;

		}

		// ------------------------------------------------------------------------
		case 0x020A:	// WM_MOUSEWHEEL
		{
			POINT p;

			// translate the screen mouse position to be relative to the application window
			p.x = LOWORD( lParam );
			p.y = HIWORD( lParam );
			ScreenToClient( ApplicationHWnd, &p );

			// note the short cast here to keep signed information in tact
			result->wheelPos = (Short)HIWORD( wParam );
			result->pos.x = p.x;
			result->pos.y = p.y;
			break;

		}

		// ------------------------------------------------------------------------
		default:
		{

			DEBUG_CRASH(( "translateEvent: Unknown Win32 mouse event [%d,%d,%d]",
							 msg, wParam, lParam ));
			return;

		}

	}

}

///////////////////////////////////////////////////////////////////////////////////////////////////
// PUBLIC FUNCTIONS ///////////////////////////////////////////////////////////////////////////////
///////////////////////////////////////////////////////////////////////////////////////////////////

//-------------------------------------------------------------------------------------------------
//-------------------------------------------------------------------------------------------------
Win32Mouse::Win32Mouse( void )
{

	// zero our event list
	memset( &m_eventBuffer, 0, sizeof( m_eventBuffer ) );

	m_nextFreeIndex = 0;
	m_nextGetIndex = 0;
	m_currentWin32Cursor = NONE;
	for (Int i=0; i<NUM_MOUSE_CURSORS; i++)
		for (Int j=0; j<MAX_2D_CURSOR_DIRECTIONS; j++)
			cursorResources[i][j]=NULL;
	m_directionFrame=0; //points up.
	m_lostFocus = FALSE;
}

//-------------------------------------------------------------------------------------------------
//-------------------------------------------------------------------------------------------------
Win32Mouse::~Win32Mouse( void )
{

	// remove our global reference that was for the WndProc() only
	TheWin32Mouse = NULL;

}

//-------------------------------------------------------------------------------------------------
/** Initialize our device */
//-------------------------------------------------------------------------------------------------
void Win32Mouse::init( void )
{

	// extending functionality
	Mouse::init();

	//
	// when we receive messages from a Windows message procedure, the mouse
	// moves report the current cursor position and not deltas, our mouse
	// needs to process those positions as absolute and not relative
	//
	m_inputMovesAbsolute = TRUE;

}

//-------------------------------------------------------------------------------------------------
/** Reset */
//-------------------------------------------------------------------------------------------------
void Win32Mouse::reset( void )
{

	// extend
	Mouse::reset();

}

//-------------------------------------------------------------------------------------------------
/** Update, called once per frame */
//-------------------------------------------------------------------------------------------------
void Win32Mouse::update( void )
{

	// extend
	Mouse::update();

}

//-------------------------------------------------------------------------------------------------
/** Add a window message event along with its WPARAM and LPARAM parameters
	* to our input storage buffer */
//-------------------------------------------------------------------------------------------------
void Win32Mouse::addWin32Event( UINT msg, WPARAM wParam, LPARAM lParam, DWORD time )
{

	//
	// we can only add this event if our next free index does not already
	// have an event in it, if it does ... our buffer is full and this input
	// event will be lost
	//
	if( m_eventBuffer[ m_nextFreeIndex ].msg != 0 )
		return;

	// add to this index
	m_eventBuffer[ m_nextFreeIndex ].msg = msg;
	m_eventBuffer[ m_nextFreeIndex ].wParam = wParam;
	m_eventBuffer[ m_nextFreeIndex ].lParam = lParam;
	m_eventBuffer[ m_nextFreeIndex ].time = time;

	// wrap index at max
	m_nextFreeIndex++;
	if( m_nextFreeIndex >= Mouse::NUM_MOUSE_EVENTS )
		m_nextFreeIndex = 0;

}

extern HINSTANCE ApplicationHInstance;

void Win32Mouse::setVisibility(Bool visible)
{
	//Extend
	Mouse::setVisibility(visible);
	//Maybe need to set cursor to force hiding of some cursors.
	Win32Mouse::setCursor(getMouseCursor());
}

//-------------------------------------------------------------------------------------------------
void Win32Mouse::loseFocus()
{
	Mouse::loseFocus();
	m_lostFocus = true;
}

//-------------------------------------------------------------------------------------------------
void Win32Mouse::regainFocus()
{
	Mouse::regainFocus();
	m_lostFocus = false;
}

/**Preload all the cursors we may need during the game.  This must be done before the D3D device
is created to avoid cursor corruption on buggy ATI Radeon cards. */
void Win32Mouse::initCursorResources(void)
{
	for (Int cursor=FIRST_CURSOR; cursor<NUM_MOUSE_CURSORS; cursor++)
	{
		for (Int direction=0; direction<m_cursorInfo[cursor].numDirections; direction++)
		{	if (!cursorResources[cursor][direction] && !m_cursorInfo[cursor].textureName.isEmpty())
			{	//this cursor has never been loaded before.
				char resourcePath[256];
				//Check if this is a directional cursor
				if (m_cursorInfo[cursor].numDirections > 1)
					sprintf(resourcePath,"data\\cursors\\%s%d.ANI",m_cursorInfo[cursor].textureName.str(),direction);
				else
					sprintf(resourcePath,"data\\cursors\\%s.ANI",m_cursorInfo[cursor].textureName.str());

				// check for a MOD cursor.
				Bool loaded = FALSE;
				if (TheGlobalData->m_modDir.isNotEmpty())
				{
					AsciiString fname;
					if (m_cursorInfo[cursor].numDirections > 1)
						fname.format("%sdata\\cursors\\%s%d.ANI", TheGlobalData->m_modDir.str(), m_cursorInfo[cursor].textureName.str(), direction);
					else
						fname.format("%sdata\\cursors\\%s.ANI", TheGlobalData->m_modDir.str(), m_cursorInfo[cursor].textureName.str());

					if (TheLocalFileSystem->doesFileExist(fname.str()))
					{
						cursorResources[cursor][direction]=LoadCursorFromFile(fname.str());
						loaded = TRUE;
					}
				}

				if (!loaded)
					cursorResources[cursor][direction]=LoadCursorFromFile(resourcePath);
				DEBUG_ASSERTCRASH(cursorResources[cursor][direction], ("MissingCursor %s",resourcePath));
			}
		}
//		SetCursor(cursorResources[cursor][m_directionFrame]);
	}
}

//-------------------------------------------------------------------------------------------------
/** Super basic simplistic cursor */
//-------------------------------------------------------------------------------------------------
void Win32Mouse::setCursor( MouseCursor cursor )
{
	// extend
	Mouse::setCursor( cursor );

	if (m_lostFocus)
		return;	//stop messing with mouse cursor if we don't have focus.

	if (cursor == NONE || !m_visible)
		SetCursor( NULL );
	else
	{
		SetCursor(cursorResources[cursor][m_directionFrame]);
	}

	// save current cursor
	m_currentWin32Cursor=m_currentCursor = cursor;

}

//-------------------------------------------------------------------------------------------------
/** Capture the mouse to our application */
//-------------------------------------------------------------------------------------------------
void Win32Mouse::capture( void )
{

	RECT rect;
	::GetClientRect(ApplicationHWnd, &rect);

	POINT leftTop;
	leftTop.x = rect.left;
	leftTop.y = rect.top;

	POINT rightBottom;
	rightBottom.x = rect.right;
	rightBottom.y = rect.bottom;

	::ClientToScreen(ApplicationHWnd, &leftTop);
	::ClientToScreen(ApplicationHWnd, &rightBottom);

	rect.left = leftTop.x;
	rect.top = leftTop.y;
	rect.right = rightBottom.x;
	rect.bottom = rightBottom.y;

	if (::ClipCursor(&rect))
	{
		onCursorCaptured(true);
	}

}

//-------------------------------------------------------------------------------------------------
/** Release the mouse capture for our app window */
//-------------------------------------------------------------------------------------------------
void Win32Mouse::releaseCapture( void )
{

	if (::ClipCursor(NULL))
	{
		onCursorCaptured(false);
	}

<<<<<<< HEAD
}  // end releaseCapture

#endif // _WIN32
=======
}
>>>>>>> 1f725705
<|MERGE_RESOLUTION|>--- conflicted
+++ resolved
@@ -493,10 +493,6 @@
 		onCursorCaptured(false);
 	}
 
-<<<<<<< HEAD
 }  // end releaseCapture
 
-#endif // _WIN32
-=======
-}
->>>>>>> 1f725705
+#endif // _WIN32