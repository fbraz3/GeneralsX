--- conflicted
+++ resolved
@@ -869,13 +869,8 @@
 			msg = TheMessageStream->appendMessage( GameMessage::MSG_RAW_MOUSE_WHEEL );
 			msg->appendPixelArgument( m_currMouse.pos );
 			msg->appendIntegerArgument( m_currMouse.wheelPos / 120 );  // wheel delta
-<<<<<<< HEAD
 			msg->appendIntegerArgument( getSafeModifierFlags() );
 		}  // end if
-=======
-			msg->appendIntegerArgument( TheKeyboard->getModifierFlags() );
-		}
->>>>>>> 1f725705
 
 	}
 }
