--- conflicted
+++ resolved
@@ -19,12 +19,8 @@
 // Download.cpp : Implementation of CDownload
 #include "DownloadDebug.h"
 #include "Download.h"
-<<<<<<< HEAD
-#include "mmsystem.h"
-=======
 #include "stringex.h"
 #include <mmsystem.h>
->>>>>>> a4991a8a
 #include <assert.h>
 #include "direct.h"
 #include <stdlib.h>
@@ -32,16 +28,6 @@
 #include <sys/stat.h>
 #include <string.h>
 #include <cstring>
-
-// Additional compatibility definitions for macOS
-#ifdef __APPLE__
-#define _strnicmp strncasecmp
-#define _stat stat
-inline int MulDiv(int nNumber, int nNumerator, int nDenominator) {
-    if (nDenominator == 0) return 0;
-    return (int)(((long long)nNumber * nNumerator) / nDenominator);
-}
-#endif
 
 /////////////////////////////////////////////////////////////////////////////
 // CDownload
